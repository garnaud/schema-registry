<?xml version="1.0"?>

<!DOCTYPE suppressions PUBLIC
        "-//Puppy Crawl//DTD Suppressions 1.1//EN"
        "http://www.puppycrawl.com/dtds/suppressions_1_1.dtd">

<suppressions>

    <suppress checks="ParameterName"
              files="ErrorMessage.java"/>

    <suppress checks="ParameterNumber"
              files="SchemaRegistryCoordinator.java"/>

    <suppress checks="ClassDataAbstractionCoupling"
              files="(AvroMessageReader|RestService|Errors|SchemaRegistryRestApplication|KafkaSchemaRegistry|KafkaStore|AvroData|KafkaGroupMasterElector).java"/>

    <suppress checks="ClassFanOutComplexity"
              files="(RestService|KafkaSchemaRegistry|KafkaStore|KafkaStoreReaderThread|AvroData|KafkaGroupMasterElector).java"/>

    <suppress checks="LineLength"
              files="(Errors|AvroMessageReader).java"/>

    <suppress checks="CyclomaticComplexity"
              files="(AbstractKafkaAvroDeserializer|CompatibilityResource|KafkaSchemaRegistry|KafkaStoreReaderThread|AvroData|DownloadSchemaRegistryMojo|AvroMessageFormatter).java"/>

    <suppress checks="NPathComplexity"
              files="(AvroData|DownloadSchemaRegistryMojo|AvroMessageFormatter).java"/>

    <suppress checks="JavaNCSS"
              files="AvroData.java"/>

    <suppress checks="MethodLength"
              files="AvroData.java"/>

    <suppress checks="AbbreviationAsWordInName"
              files=".*SchemaRegistryClient.java"/>

    <suppress checks="MethodLength"
              files="SchemaRegistryConfig.java"/>

<<<<<<< HEAD
    <suppress checks=".*"
              files="SchemaNormalizationWithDefault.java"/>
=======
    <suppress checks="BooleanExpressionComplexity"
              files="AvroData.java"/>
>>>>>>> aace5ea9

</suppressions><|MERGE_RESOLUTION|>--- conflicted
+++ resolved
@@ -39,12 +39,10 @@
     <suppress checks="MethodLength"
               files="SchemaRegistryConfig.java"/>
 
-<<<<<<< HEAD
     <suppress checks=".*"
               files="SchemaNormalizationWithDefault.java"/>
-=======
+
     <suppress checks="BooleanExpressionComplexity"
               files="AvroData.java"/>
->>>>>>> aace5ea9
 
 </suppressions>
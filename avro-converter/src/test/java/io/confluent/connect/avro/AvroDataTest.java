--- conflicted
+++ resolved
@@ -770,13 +770,8 @@
         = required ? org.apache.avro.SchemaBuilder.builder().bytesType() :
           org.apache.avro.SchemaBuilder.builder().unionOf().nullType().and().bytesType().endUnion();
     org.apache.avro.Schema decimalSchema = required ? avroSchema : avroSchema.getTypes().get(1);
-<<<<<<< HEAD
-    decimalSchema.addProp("scale", 2);
+    decimalSchema.addProp("scale", scale);
     decimalSchema.addProp("precision", precision);
-=======
-    decimalSchema.addProp("scale", new IntNode(scale));
-    decimalSchema.addProp("precision", new IntNode(precision));
->>>>>>> 233d92ef
     decimalSchema.addProp("connect.version", JsonNodeFactory.instance.numberNode(1));
     ObjectNode avroParams = JsonNodeFactory.instance.objectNode();
     avroParams.put("scale", Integer.toString(scale));

/**
 * Copyright 2015 Confluent Inc.
 *
 * Licensed under the Apache License, Version 2.0 (the "License");
 * you may not use this file except in compliance with the License.
 * You may obtain a copy of the License at
 *
 * http://www.apache.org/licenses/LICENSE-2.0
 *
 * Unless required by applicable law or agreed to in writing, software
 * distributed under the License is distributed on an "AS IS" BASIS,
 * WITHOUT WARRANTIES OR CONDITIONS OF ANY KIND, either express or implied.
 * See the License for the specific language governing permissions and
 * limitations under the License.
 **/

package io.confluent.connect.avro;

<<<<<<< HEAD
import io.confluent.kafka.serializers.AbstractKafkaAvroDeserializer;
import io.confluent.kafka.serializers.NonRecordContainer;

=======
>>>>>>> 47702067
import org.apache.avro.generic.GenericEnumSymbol;
import org.apache.avro.generic.GenericFixed;
import org.apache.avro.generic.GenericRecord;
import org.apache.avro.generic.GenericRecordBuilder;
import org.apache.avro.generic.IndexedRecord;
import org.apache.kafka.common.cache.Cache;
import org.apache.kafka.common.cache.LRUCache;
import org.apache.kafka.common.cache.SynchronizedCache;
import org.apache.kafka.connect.data.ConnectSchema;
import org.apache.kafka.connect.data.Date;
import org.apache.kafka.connect.data.Decimal;
import org.apache.kafka.connect.data.Field;
import org.apache.kafka.connect.data.Schema;
import org.apache.kafka.connect.data.SchemaAndValue;
import org.apache.kafka.connect.data.SchemaBuilder;
import org.apache.kafka.connect.data.Struct;
import org.apache.kafka.connect.data.Time;
import org.apache.kafka.connect.data.Timestamp;
import org.apache.kafka.connect.errors.DataException;
import org.codehaus.jackson.JsonNode;
import org.codehaus.jackson.node.ArrayNode;
import org.codehaus.jackson.node.IntNode;
import org.codehaus.jackson.node.JsonNodeFactory;
import org.codehaus.jackson.node.NumericNode;
import org.codehaus.jackson.node.ObjectNode;

import java.io.IOException;
import java.math.BigDecimal;
import java.nio.ByteBuffer;
import java.util.ArrayList;
import java.util.Arrays;
import java.util.Collection;
import java.util.HashMap;
import java.util.HashSet;
import java.util.Iterator;
import java.util.List;
import java.util.Map;
import java.util.Set;

import io.confluent.kafka.serializers.AbstractKafkaAvroDeserializer;
import io.confluent.kafka.serializers.NonRecordContainer;

/**
 * Utilities for converting between our runtime data format and Avro, and (de)serializing that data.
 */
public class AvroData {

  public static final String NAMESPACE = "io.confluent.connect.avro";
  // Avro does not permit empty schema names, which might be the ideal default since we also are
  // not permitted to simply omit the name. Instead, make it very clear where the default is
  // coming from.
  public static final String DEFAULT_SCHEMA_NAME = "ConnectDefault";
  public static final String DEFAULT_SCHEMA_FULL_NAME = NAMESPACE + "." + DEFAULT_SCHEMA_NAME;
  public static final String MAP_ENTRY_TYPE_NAME = "MapEntry";
  public static final String KEY_FIELD = "key";
  public static final String VALUE_FIELD = "value";

  public static final String CONNECT_NAME_PROP = "connect.name";
  public static final String CONNECT_DOC_PROP = "connect.doc";
  public static final String CONNECT_RECORD_DOC_PROP = "connect.record.doc";
  public static final String CONNECT_ENUM_DOC_PROP = "connect.enum.doc";
  public static final String CONNECT_VERSION_PROP = "connect.version";
  public static final String CONNECT_DEFAULT_VALUE_PROP = "connect.default";
  public static final String CONNECT_PARAMETERS_PROP = "connect.parameters";

  public static final String CONNECT_TYPE_PROP = "connect.type";

  public static final String CONNECT_TYPE_INT8 = "int8";
  public static final String CONNECT_TYPE_INT16 = "int16";

  public static final String AVRO_TYPE_UNION = NAMESPACE + ".Union";
  public static final String AVRO_TYPE_ENUM = NAMESPACE + ".Enum";

  public static final String AVRO_TYPE_ANYTHING = NAMESPACE + ".Anything";

  private static final Map<String, Schema.Type> NON_AVRO_TYPES_BY_TYPE_CODE = new HashMap<>();

  static {
    NON_AVRO_TYPES_BY_TYPE_CODE.put(CONNECT_TYPE_INT8, Schema.Type.INT8);
    NON_AVRO_TYPES_BY_TYPE_CODE.put(CONNECT_TYPE_INT16, Schema.Type.INT16);
  }

  // Avro Java object types used by Connect schema types
  private static final Map<Schema.Type, List<Class>> SIMPLE_AVRO_SCHEMA_TYPES = new HashMap<>();

  static {
    SIMPLE_AVRO_SCHEMA_TYPES.put(Schema.Type.INT32, Arrays.asList((Class) Integer.class));
    SIMPLE_AVRO_SCHEMA_TYPES.put(Schema.Type.INT64, Arrays.asList((Class) Long.class));
    SIMPLE_AVRO_SCHEMA_TYPES.put(Schema.Type.FLOAT32, Arrays.asList((Class) Float.class));
    SIMPLE_AVRO_SCHEMA_TYPES.put(Schema.Type.FLOAT64, Arrays.asList((Class) Double.class));
    SIMPLE_AVRO_SCHEMA_TYPES.put(Schema.Type.BOOLEAN, Arrays.asList((Class) Boolean.class));
    SIMPLE_AVRO_SCHEMA_TYPES.put(Schema.Type.STRING, Arrays.asList((Class) CharSequence.class));
    SIMPLE_AVRO_SCHEMA_TYPES.put(
        Schema.Type.BYTES,
        Arrays.asList((Class) ByteBuffer.class, (Class) byte[].class, (Class) GenericFixed.class));
    SIMPLE_AVRO_SCHEMA_TYPES.put(Schema.Type.ARRAY, Arrays.asList((Class) Collection.class));
    SIMPLE_AVRO_SCHEMA_TYPES.put(Schema.Type.MAP, Arrays.asList((Class) Map.class));
  }

  private static final Map<Schema.Type, org.apache.avro.Schema.Type> CONNECT_TYPES_TO_AVRO_TYPES
      = new HashMap<>();

  static {
    CONNECT_TYPES_TO_AVRO_TYPES.put(Schema.Type.INT32, org.apache.avro.Schema.Type.INT);
    CONNECT_TYPES_TO_AVRO_TYPES.put(Schema.Type.INT64, org.apache.avro.Schema.Type.LONG);
    CONNECT_TYPES_TO_AVRO_TYPES.put(Schema.Type.FLOAT32, org.apache.avro.Schema.Type.FLOAT);
    CONNECT_TYPES_TO_AVRO_TYPES.put(Schema.Type.FLOAT64, org.apache.avro.Schema.Type.DOUBLE);
    CONNECT_TYPES_TO_AVRO_TYPES.put(Schema.Type.BOOLEAN, org.apache.avro.Schema.Type.BOOLEAN);
    CONNECT_TYPES_TO_AVRO_TYPES.put(Schema.Type.STRING, org.apache.avro.Schema.Type.STRING);
    CONNECT_TYPES_TO_AVRO_TYPES.put(Schema.Type.BYTES, org.apache.avro.Schema.Type.BYTES);
    CONNECT_TYPES_TO_AVRO_TYPES.put(Schema.Type.ARRAY, org.apache.avro.Schema.Type.ARRAY);
    CONNECT_TYPES_TO_AVRO_TYPES.put(Schema.Type.MAP, org.apache.avro.Schema.Type.MAP);
  }


  private static final String ANYTHING_SCHEMA_BOOLEAN_FIELD = "boolean";
  private static final String ANYTHING_SCHEMA_BYTES_FIELD = "bytes";
  private static final String ANYTHING_SCHEMA_DOUBLE_FIELD = "double";
  private static final String ANYTHING_SCHEMA_FLOAT_FIELD = "float";
  private static final String ANYTHING_SCHEMA_INT_FIELD = "int";
  private static final String ANYTHING_SCHEMA_LONG_FIELD = "long";
  private static final String ANYTHING_SCHEMA_STRING_FIELD = "string";
  private static final String ANYTHING_SCHEMA_ARRAY_FIELD = "array";
  private static final String ANYTHING_SCHEMA_MAP_FIELD = "map";

  public static final org.apache.avro.Schema ANYTHING_SCHEMA_MAP_ELEMENT;
  public static final org.apache.avro.Schema ANYTHING_SCHEMA;

  private static final org.apache.avro.Schema
      NULL_AVRO_SCHEMA =
      org.apache.avro.Schema.create(org.apache.avro.Schema.Type.NULL);

  static {
    // Intuitively this should be a union schema. However, unions can't be named in Avro and this
    // is a self-referencing type, so we need to use a format in which we can name the entire schema

    ANYTHING_SCHEMA =
        org.apache.avro.SchemaBuilder.record(AVRO_TYPE_ANYTHING).namespace(NAMESPACE).fields()
            .optionalBoolean(ANYTHING_SCHEMA_BOOLEAN_FIELD)
            .optionalBytes(ANYTHING_SCHEMA_BYTES_FIELD)
            .optionalDouble(ANYTHING_SCHEMA_DOUBLE_FIELD)
            .optionalFloat(ANYTHING_SCHEMA_FLOAT_FIELD)
            .optionalInt(ANYTHING_SCHEMA_INT_FIELD)
            .optionalLong(ANYTHING_SCHEMA_LONG_FIELD)
            .optionalString(ANYTHING_SCHEMA_STRING_FIELD)
            .name(ANYTHING_SCHEMA_ARRAY_FIELD).type().optional().array()
            .items().type(AVRO_TYPE_ANYTHING)
            .name(ANYTHING_SCHEMA_MAP_FIELD).type().optional().array()
            .items().record(MAP_ENTRY_TYPE_NAME).namespace(NAMESPACE).fields()
            .name(KEY_FIELD).type(AVRO_TYPE_ANYTHING).noDefault()
            .name(VALUE_FIELD).type(AVRO_TYPE_ANYTHING).noDefault()
            .endRecord()
            .endRecord();
    // This is convenient to have extracted; we can't define it before ANYTHING_SCHEMA because it
    // uses ANYTHING_SCHEMA in its definition.
    ANYTHING_SCHEMA_MAP_ELEMENT = ANYTHING_SCHEMA.getField("map").schema()
        .getTypes().get(1) // The "map" field is optional, get the schema from the union type
        .getElementType();
  }


  // Convert values in Connect form into their logical types. These logical converters are
  // discovered by logical type names specified in the field
  private static final HashMap<String, LogicalTypeConverter> TO_CONNECT_LOGICAL_CONVERTERS
      = new HashMap<>();

  static {
    TO_CONNECT_LOGICAL_CONVERTERS.put(Decimal.LOGICAL_NAME, new LogicalTypeConverter() {
      @Override
      public Object convert(Schema schema, Object value) {
        if (value instanceof byte[]) {
          return Decimal.toLogical(schema, (byte[]) value);
        } else if (value instanceof ByteBuffer) {
          return Decimal.toLogical(schema, ((ByteBuffer) value).array());
        }
        throw new DataException(
            "Invalid type for Decimal, underlying representation should be bytes but was "
            + value.getClass());
      }
    });

    TO_CONNECT_LOGICAL_CONVERTERS.put(Date.LOGICAL_NAME, new LogicalTypeConverter() {
      @Override
      public Object convert(Schema schema, Object value) {
        if (!(value instanceof Integer)) {
          throw new DataException(
              "Invalid type for Date, underlying representation should be int32 but was "
              + value.getClass());
        }
        return Date.toLogical(schema, (int) value);
      }
    });

    TO_CONNECT_LOGICAL_CONVERTERS.put(Time.LOGICAL_NAME, new LogicalTypeConverter() {
      @Override
      public Object convert(Schema schema, Object value) {
        if (!(value instanceof Integer)) {
          throw new DataException(
              "Invalid type for Time, underlying representation should be int32 but was "
              + value.getClass());
        }
        return Time.toLogical(schema, (int) value);
      }
    });

    TO_CONNECT_LOGICAL_CONVERTERS.put(Timestamp.LOGICAL_NAME, new LogicalTypeConverter() {
      @Override
      public Object convert(Schema schema, Object value) {
        if (!(value instanceof Long)) {
          throw new DataException(
              "Invalid type for Timestamp, underlying representation should be int64 but was "
              + value.getClass());
        }
        return Timestamp.toLogical(schema, (long) value);
      }
    });
  }

  static final String AVRO_PROP = "avro";
  static final String AVRO_LOGICAL_TYPE_PROP = "logicalType";
  static final String AVRO_LOGICAL_TIMESTAMP_MILLIS = "timestamp-millis";
  static final String AVRO_LOGICAL_TIME_MILLIS = "time-millis";
  static final String AVRO_LOGICAL_DATE = "date";
  static final String AVRO_LOGICAL_DECIMAL = "decimal";
  static final String AVRO_LOGICAL_DECIMAL_SCALE_PROP = "scale";
  static final String AVRO_LOGICAL_DECIMAL_PRECISION_PROP = "precision";
  static final String CONNECT_AVRO_DECIMAL_PRECISION_PROP = "connect.decimal.precision";
  static final Integer CONNECT_AVRO_DECIMAL_PRECISION_DEFAULT = 64;

  private static final HashMap<String, LogicalTypeConverter> TO_AVRO_LOGICAL_CONVERTERS
      = new HashMap<>();

  static {
    TO_AVRO_LOGICAL_CONVERTERS.put(Decimal.LOGICAL_NAME, new LogicalTypeConverter() {
      @Override
      public Object convert(Schema schema, Object value) {
        if (!(value instanceof BigDecimal)) {
          throw new DataException(
              "Invalid type for Decimal, expected BigDecimal but was " + value.getClass());
        }
        return Decimal.fromLogical(schema, (BigDecimal) value);
      }
    });

    TO_AVRO_LOGICAL_CONVERTERS.put(Date.LOGICAL_NAME, new LogicalTypeConverter() {
      @Override
      public Object convert(Schema schema, Object value) {
        if (!(value instanceof java.util.Date)) {
          throw new DataException(
              "Invalid type for Date, expected Date but was " + value.getClass());
        }
        return Date.fromLogical(schema, (java.util.Date) value);
      }
    });

    TO_AVRO_LOGICAL_CONVERTERS.put(Time.LOGICAL_NAME, new LogicalTypeConverter() {
      @Override
      public Object convert(Schema schema, Object value) {
        if (!(value instanceof java.util.Date)) {
          throw new DataException(
              "Invalid type for Time, expected Date but was " + value.getClass());
        }
        return Time.fromLogical(schema, (java.util.Date) value);
      }
    });

    TO_AVRO_LOGICAL_CONVERTERS.put(Timestamp.LOGICAL_NAME, new LogicalTypeConverter() {
      @Override
      public Object convert(Schema schema, Object value) {
        if (!(value instanceof java.util.Date)) {
          throw new DataException(
              "Invalid type for Timestamp, expected Date but was " + value.getClass());
        }
        return Timestamp.fromLogical(schema, (java.util.Date) value);
      }
    });
  }

  private Cache<Schema, org.apache.avro.Schema> fromConnectSchemaCache;
  private Cache<org.apache.avro.Schema, Schema> toConnectSchemaCache;
  private boolean connectMetaData;
  private boolean enhancedSchemaSupport;

  public AvroData(int cacheSize) {
    this(new AvroDataConfig.Builder()
             .with(AvroDataConfig.SCHEMAS_CACHE_SIZE_CONFIG, cacheSize)
             .build());
  }

  public AvroData(AvroDataConfig avroDataConfig) {
    fromConnectSchemaCache =
        new SynchronizedCache<>(new LRUCache<Schema, org.apache.avro.Schema>(
            avroDataConfig.getSchemasCacheSize()));
    toConnectSchemaCache =
        new SynchronizedCache<>(new LRUCache<org.apache.avro.Schema, Schema>(
            avroDataConfig.getSchemasCacheSize()));
    this.connectMetaData = avroDataConfig.isConnectMetaData();
    this.enhancedSchemaSupport = avroDataConfig.isEnhancedAvroSchemaSupport();
  }

  /**
   * Convert this object, in Connect data format, into an Avro object.
   */
  public Object fromConnectData(Schema schema, Object value) {
    org.apache.avro.Schema avroSchema = fromConnectSchema(schema);
    return fromConnectData(schema, avroSchema, value, true, false);
  }

  /**
   * Convert from Connect data format to Avro. This version assumes the Avro schema has already
   * been converted and makes the use of NonRecordContainer optional
   *
   * @param schema                         the Connect schema
   * @param avroSchema                     the corresponding
   * @param logicalValue                   the Connect data to convert, which may be a value for
   *                                       a logical type
   * @param requireContainer               if true, wrap primitives, maps, and arrays in a
   *                                       NonRecordContainer before returning them
   * @param requireSchemalessContainerNull if true, use a container representation of null because
   *                                       this is part of struct/array/map and we cannot represent
   *                                       nulls as true null because Anything cannot be a union
   *                                       type; otherwise, this is a top-level value and can return
   *                                       null
   * @return the converted data
   */
  private static Object fromConnectData(Schema schema, org.apache.avro.Schema avroSchema,
                                        Object logicalValue, boolean requireContainer, boolean
                                            requireSchemalessContainerNull) {
    Schema.Type schemaType = schema != null
                             ? schema.type()
                             : schemaTypeForSchemalessJavaType(logicalValue);
    if (schemaType == null) {
      // Schemaless null data since schema is null and we got a null schema type from the value
      if (requireSchemalessContainerNull) {
        return new GenericRecordBuilder(ANYTHING_SCHEMA).build();
      } else {
        return null;
      }
    }

    validateSchemaValue(schema, logicalValue);

    if (logicalValue == null) {
      // But if this is schemaless, we may not be able to return null directly
      if (schema == null && requireSchemalessContainerNull) {
        return new GenericRecordBuilder(ANYTHING_SCHEMA).build();
      } else {
        return null;
      }
    }

    // If this is a logical type, convert it from the convenient Java type to the underlying
    // serializeable format
    Object value = logicalValue;
    if (schema != null && schema.name() != null) {
      LogicalTypeConverter logicalConverter = TO_AVRO_LOGICAL_CONVERTERS.get(schema.name());
      if (logicalConverter != null && logicalValue != null) {
        value = logicalConverter.convert(schema, logicalValue);
      }
    }

    try {
      switch (schemaType) {
        case INT8: {
          Byte byteValue = (Byte) value; // Check for correct type
          Integer convertedByteValue = byteValue == null ? null : byteValue.intValue();
          return maybeAddContainer(
              avroSchema,
              maybeWrapSchemaless(schema, convertedByteValue, ANYTHING_SCHEMA_INT_FIELD),
              requireContainer);
        }
        case INT16: {
          Short shortValue = (Short) value; // Check for correct type
          Integer convertedShortValue = shortValue == null ? null : shortValue.intValue();
          return maybeAddContainer(
              avroSchema,
              maybeWrapSchemaless(schema, convertedShortValue, ANYTHING_SCHEMA_INT_FIELD),
              requireContainer);
        }

        case INT32:
          Integer intValue = (Integer) value; // Check for correct type
          return maybeAddContainer(
              avroSchema,
              maybeWrapSchemaless(schema, value, ANYTHING_SCHEMA_INT_FIELD),
              requireContainer);
        case INT64:
          Long longValue = (Long) value; // Check for correct type
          return maybeAddContainer(
              avroSchema,
              maybeWrapSchemaless(schema, value, ANYTHING_SCHEMA_LONG_FIELD),
              requireContainer);
        case FLOAT32:
          Float floatValue = (Float) value; // Check for correct type
          return maybeAddContainer(
              avroSchema,
              maybeWrapSchemaless(schema, value, ANYTHING_SCHEMA_FLOAT_FIELD),
              requireContainer);
        case FLOAT64:
          Double doubleValue = (Double) value; // Check for correct type
          return maybeAddContainer(
              avroSchema,
              maybeWrapSchemaless(schema, value, ANYTHING_SCHEMA_DOUBLE_FIELD),
              requireContainer);
        case BOOLEAN:
          Boolean boolValue = (Boolean) value; // Check for correct type
          return maybeAddContainer(
              avroSchema,
              maybeWrapSchemaless(schema, value, ANYTHING_SCHEMA_BOOLEAN_FIELD),
              requireContainer);
        case STRING:
          String stringValue = (String) value; // Check for correct type
          return maybeAddContainer(
              avroSchema,
              maybeWrapSchemaless(schema, value, ANYTHING_SCHEMA_STRING_FIELD),
              requireContainer);

        case BYTES: {
          ByteBuffer bytesValue = value instanceof byte[] ? ByteBuffer.wrap((byte[]) value) :
                                  (ByteBuffer) value;
          return maybeAddContainer(
              avroSchema,
              maybeWrapSchemaless(schema, bytesValue, ANYTHING_SCHEMA_BYTES_FIELD),
              requireContainer);
        }

        case ARRAY: {
          Collection<Object> list = (Collection<Object>) value;
          // TODO most types don't need a new converted object since types pass through
          List<Object> converted = new ArrayList<>(list.size());
          Schema elementSchema = schema != null ? schema.valueSchema() : null;
          org.apache.avro.Schema underlyingAvroSchema = avroSchemaForUnderlyingTypeIfOptional(
              schema, avroSchema);
          org.apache.avro.Schema elementAvroSchema =
              schema != null ? underlyingAvroSchema.getElementType() : ANYTHING_SCHEMA;
          for (Object val : list) {
            converted.add(
                fromConnectData(elementSchema, elementAvroSchema, val, false, true)
            );
          }
          return maybeAddContainer(
              avroSchema,
              maybeWrapSchemaless(schema, converted, ANYTHING_SCHEMA_ARRAY_FIELD),
              requireContainer);
        }

        case MAP: {
          Map<Object, Object> map = (Map<Object, Object>) value;
<<<<<<< HEAD
          org.apache.avro.Schema underlyingAvroSchema = avroSchemaForUnderlyingTypeIfOptional(
              schema, avroSchema);
          if (schema != null
              && schema.keySchema().type()
                 == Schema.Type.STRING
              && !schema.keySchema().isOptional()) {
=======
          org.apache.avro.Schema underlyingAvroSchema;
          if (schema != null &&
              schema.keySchema().type() == Schema.Type.STRING && !schema.keySchema().isOptional()) {
>>>>>>> 47702067
            // TODO most types don't need a new converted object since types pass through
           underlyingAvroSchema = avroSchemaForUnderlyingTypeIfOptional(schema, avroSchema);
            Map<String, Object> converted = new HashMap<>();
            for (Map.Entry<Object, Object> entry : map.entrySet()) {
              // Key is a String, no conversion needed
              Object convertedValue = fromConnectData(schema.valueSchema(),
                                                      underlyingAvroSchema.getValueType(),
                                                      entry.getValue(), false, true);
              converted.put((String) entry.getKey(), convertedValue);
            }
            return maybeAddContainer(avroSchema, converted, requireContainer);
          } else {
            List<GenericRecord> converted = new ArrayList<>(map.size());
            underlyingAvroSchema = avroSchemaForUnderlyingMapEntryType(schema, avroSchema);
            org.apache.avro.Schema elementSchema =
                schema != null
                ? underlyingAvroSchema.getElementType()
                : ANYTHING_SCHEMA_MAP_ELEMENT;
            org.apache.avro.Schema avroKeySchema = elementSchema.getField(KEY_FIELD).schema();
            org.apache.avro.Schema avroValueSchema = elementSchema.getField(VALUE_FIELD).schema();
            for (Map.Entry<Object, Object> entry : map.entrySet()) {
              Object keyConverted = fromConnectData(schema != null ? schema.keySchema() : null,
                                                    avroKeySchema, entry.getKey(), false, true);
              Object valueConverted = fromConnectData(schema != null ? schema.valueSchema() : null,
                                                      avroValueSchema, entry.getValue(), false,
                                                      true);
              converted.add(
                  new GenericRecordBuilder(elementSchema)
                      .set(KEY_FIELD, keyConverted)
                      .set(VALUE_FIELD, valueConverted)
                      .build()
              );
            }
            return maybeAddContainer(
                avroSchema, maybeWrapSchemaless(schema, converted, ANYTHING_SCHEMA_MAP_FIELD),
                requireContainer);
          }
        }

        case STRUCT: {
          Struct struct = (Struct) value;
          if (!struct.schema().equals(schema)) {
            throw new DataException("Mismatching struct schema");
          }
          //This handles the inverting of a union which is held as a struct, where each field is
          // one of the union types.
          if (AVRO_TYPE_UNION.equals(schema.name())) {
            for (Field field : schema.fields()) {
              Object object = struct.get(field);
              if (object != null) {
                return fromConnectData(field.schema(), avroSchema, object, false, true);
              }
            }
            return fromConnectData(schema, avroSchema, null, false, true);
          } else {
            org.apache.avro.Schema underlyingAvroSchema = avroSchemaForUnderlyingTypeIfOptional(
                schema, avroSchema);
            GenericRecordBuilder convertedBuilder = new GenericRecordBuilder(underlyingAvroSchema);
            for (Field field : schema.fields()) {
              org.apache.avro.Schema.Field theField = underlyingAvroSchema.getField(field.name());
              org.apache.avro.Schema fieldAvroSchema = theField.schema();
              convertedBuilder.set(
                  field.name(),
                  fromConnectData(field.schema(), fieldAvroSchema, struct.get(field), false, true));
            }
            return convertedBuilder.build();
          }
        }

        default:
          throw new DataException("Unknown schema type: " + schema.type());
      }
    } catch (ClassCastException e) {
      throw new DataException("Invalid type for " + schema.type() + ": " + value.getClass());
    }
  }

  /**
   * MapEntry types in connect Schemas are represented as Arrays of record.
   * Return the array type from the union instead of the union itself.
   * @param schema
   * @param avroSchema
   * @return
   */
  private static org.apache.avro.Schema avroSchemaForUnderlyingMapEntryType(
      Schema schema,
      org.apache.avro.Schema avroSchema) {

    if (schema != null && schema.isOptional()) {
      if (avroSchema.getType() == org.apache.avro.Schema.Type.UNION) {
        for (org.apache.avro.Schema typeSchema : avroSchema.getTypes()) {
          if (!typeSchema.getType().equals(org.apache.avro.Schema.Type.NULL) &&
              Schema.Type.ARRAY.getName().equals(typeSchema.getType().getName())) {
            return typeSchema;
          }
        }
      } else {
        throw new DataException(
            "An optional schema should have an Avro Union type, not "
            + schema.type());
      }
    }
    return avroSchema;
  }

  /**
   * Connect optional fields are represented as a unions (null & type) in Avro
   * Return the Avro schema of the actual type in the Union (instead of the union itself)
   */
  private static org.apache.avro.Schema avroSchemaForUnderlyingTypeIfOptional(
      Schema schema, org.apache.avro.Schema avroSchema) {

    if (schema != null && schema.isOptional()) {
      if (avroSchema.getType() == org.apache.avro.Schema.Type.UNION) {
        for (org.apache.avro.Schema typeSchema : avroSchema
            .getTypes()) {
          if (!typeSchema.getType().equals(org.apache.avro.Schema.Type.NULL) &&
              (typeSchema.getFullName().equals(schema.name()) ||
               typeSchema.getType().getName().equals(schema.type().getName()))) {
            return typeSchema;
          }
        }
      } else {
        throw new DataException(
<<<<<<< HEAD
            "An optinal schema should have an Avro Union type, not "
            + schema.type());
=======
            "An optional schema should have an Avro Union type, not "
                + schema.type());
>>>>>>> 47702067
      }
    }
    return avroSchema;
  }

  private static Schema.Type schemaTypeForSchemalessJavaType(Object value) {
    if (value == null) {
      return null;
    } else if (value instanceof Byte) {
      return Schema.Type.INT8;
    } else if (value instanceof Short) {
      return Schema.Type.INT16;
    } else if (value instanceof Integer) {
      return Schema.Type.INT32;
    } else if (value instanceof Long) {
      return Schema.Type.INT64;
    } else if (value instanceof Float) {
      return Schema.Type.FLOAT32;
    } else if (value instanceof Double) {
      return Schema.Type.FLOAT64;
    } else if (value instanceof Boolean) {
      return Schema.Type.BOOLEAN;
    } else if (value instanceof String) {
      return Schema.Type.STRING;
    } else if (value instanceof Collection) {
      return Schema.Type.ARRAY;
    } else if (value instanceof Map) {
      return Schema.Type.MAP;
    } else {
      throw new DataException("Unknown Java type for schemaless data: " + value.getClass());
    }
  }

  private static Object maybeAddContainer(org.apache.avro.Schema avroSchema, Object value,
                                          boolean wrap) {
    return wrap ? new NonRecordContainer(avroSchema, value) : value;
  }

  private static Object maybeWrapSchemaless(Schema schema, Object value, String typeField) {
    if (schema != null) {
      return value;
    }

    GenericRecordBuilder builder = new GenericRecordBuilder(ANYTHING_SCHEMA);
    if (value != null) {
      builder.set(typeField, value);
    }
    return builder.build();
  }

  public org.apache.avro.Schema fromConnectSchema(Schema schema) {
    return fromConnectSchema(schema, new HashMap<String, org.apache.avro.Schema>());
  }

  public org.apache.avro.Schema fromConnectSchema(Schema schema,
                                                  Map<String, org.apache.avro.Schema> schemaMap) {
    return fromConnectSchema(schema, schemaMap, false);
  }

  /**
   * SchemaMap is a map of already resolved internal schemas, this avoids type re-declaration if a
   * type is reused, this actually blows up if you don't do this and have a type used in multiple
   * places.
   *
   * <p>Also it only holds reference the non-optional schemas as technically an optional is
   * actually a union of null and the non-opitonal, which if used in multiple places some optional
   * some non-optional will cause error as you redefine type.
   *
   * <p>This is different to the global schema cache which is used to hold/cache fully resolved
   * schemas used to avoid re-resolving when presented with the same source schema.
   */
  public org.apache.avro.Schema fromConnectSchema(Schema schema,
                                                  Map<String, org.apache.avro.Schema> schemaMap,
                                                  boolean ignoreOptional) {
    if (schema == null) {
      return ANYTHING_SCHEMA;
    }

    org.apache.avro.Schema cached = fromConnectSchemaCache.get(schema);

    if (cached == null && !AVRO_TYPE_UNION.equals(schema.name()) && !schema.isOptional()) {
      cached = schemaMap.get(schema.name());
    }
    if (cached != null) {
      return cached;
    }

    String namespace = NAMESPACE;
    String name = DEFAULT_SCHEMA_NAME;
    if (schema.name() != null) {
      String[] split = splitName(schema.name());
      namespace = split[0];
      name = split[1];
    }

    // Extra type annotation information for otherwise lossy conversions
    String connectType = null;

    final org.apache.avro.Schema baseSchema;
    switch (schema.type()) {
      case INT8:
        connectType = CONNECT_TYPE_INT8;
        baseSchema = org.apache.avro.SchemaBuilder.builder().intType();
        break;
      case INT16:
        connectType = CONNECT_TYPE_INT16;
        baseSchema = org.apache.avro.SchemaBuilder.builder().intType();
        break;
      case INT32:
        baseSchema = org.apache.avro.SchemaBuilder.builder().intType();
        break;
      case INT64:
        baseSchema = org.apache.avro.SchemaBuilder.builder().longType();
        break;
      case FLOAT32:
        baseSchema = org.apache.avro.SchemaBuilder.builder().floatType();
        break;
      case FLOAT64:
        baseSchema = org.apache.avro.SchemaBuilder.builder().doubleType();
        break;
      case BOOLEAN:
        baseSchema = org.apache.avro.SchemaBuilder.builder().booleanType();
        break;
      case STRING:
        if (enhancedSchemaSupport && schema.parameters() != null
            && schema.parameters().containsKey(AVRO_TYPE_ENUM)) {
          String enumSchemaName = schema.parameters().get(AVRO_TYPE_ENUM);
          org.apache.avro.Schema cachedEnum = schemaMap.get(enumSchemaName);
          if (cachedEnum == null) {
            List<String> symbols = new ArrayList<>();
            for (Map.Entry<String, String> entry : schema.parameters().entrySet()) {
              if (entry.getKey().startsWith(AVRO_TYPE_ENUM + ".")) {
                symbols.add(entry.getValue());
              }
            }
            baseSchema =
                org.apache.avro.SchemaBuilder.builder().enumeration(
                    schema.parameters().get(AVRO_TYPE_ENUM))
                    .doc(schema.parameters().get(CONNECT_ENUM_DOC_PROP))
                    .symbols(symbols.toArray(new String[symbols.size()]));
            schemaMap.put(enumSchemaName, baseSchema);
          } else {
            baseSchema = cachedEnum;
          }
        } else {
          baseSchema = org.apache.avro.SchemaBuilder.builder().stringType();
        }
        break;
      case BYTES:
        baseSchema = org.apache.avro.SchemaBuilder.builder().bytesType();
        if (Decimal.LOGICAL_NAME.equalsIgnoreCase(schema.name())) {
          int scale = Integer.parseInt(schema.parameters().get(Decimal.SCALE_FIELD));
          baseSchema.addProp(AVRO_LOGICAL_DECIMAL_SCALE_PROP, new IntNode(scale));
          if (schema.parameters().containsKey(CONNECT_AVRO_DECIMAL_PRECISION_PROP)) {
            String precisionValue = schema.parameters().get(CONNECT_AVRO_DECIMAL_PRECISION_PROP);
            int precision = Integer.parseInt(precisionValue);
            baseSchema.addProp(AVRO_LOGICAL_DECIMAL_PRECISION_PROP, new IntNode(precision));
          } else {
            baseSchema
                .addProp(AVRO_LOGICAL_DECIMAL_PRECISION_PROP,
                         new IntNode(CONNECT_AVRO_DECIMAL_PRECISION_DEFAULT));
          }
        }
        break;
      case ARRAY:
        baseSchema = org.apache.avro.SchemaBuilder.builder().array()
            .items(fromConnectSchema(schema.valueSchema()));
        break;
      case MAP:
        // Avro only supports string keys, so we match the representation when possible, but
        // otherwise fall back on a record representation
        if (schema.keySchema().type() == Schema.Type.STRING && !schema.keySchema().isOptional()) {
          baseSchema = org.apache.avro.SchemaBuilder.builder()
              .map().values(fromConnectSchema(schema.valueSchema()));
        } else {
          // Special record name indicates format
          org.apache.avro.SchemaBuilder.FieldAssembler<org.apache.avro.Schema> fieldAssembler
              = org.apache.avro.SchemaBuilder.builder()
              .array().items()
              .record(MAP_ENTRY_TYPE_NAME).namespace(NAMESPACE).fields();
          addAvroRecordField(fieldAssembler, KEY_FIELD, schema.keySchema(), schemaMap);
          addAvroRecordField(fieldAssembler, VALUE_FIELD, schema.valueSchema(), schemaMap);
          baseSchema = fieldAssembler.endRecord();
        }
        break;
      case STRUCT:
        if (AVRO_TYPE_UNION.equals(schema.name())) {
          List<org.apache.avro.Schema> unionSchemas = new ArrayList<>();
          if (schema.isOptional()) {
            unionSchemas.add(org.apache.avro.SchemaBuilder.builder().nullType());
          }
          for (Field field : schema.fields()) {
            unionSchemas.add(fromConnectSchema(nonOptional(field.schema()), schemaMap, true));
          }
          baseSchema = org.apache.avro.Schema.createUnion(unionSchemas);
        } else if (schema.isOptional()) {
          List<org.apache.avro.Schema> unionSchemas = new ArrayList<>();
          unionSchemas.add(org.apache.avro.SchemaBuilder.builder().nullType());
          unionSchemas.add(fromConnectSchema(nonOptional(schema), schemaMap, false));
          baseSchema = org.apache.avro.Schema.createUnion(unionSchemas);
        } else {
          String doc = schema.parameters() != null
                       ? schema.parameters().get(CONNECT_RECORD_DOC_PROP)
                       : null;
          org.apache.avro.SchemaBuilder.FieldAssembler<org.apache.avro.Schema>
              fieldAssembler =
              org.apache.avro.SchemaBuilder.record(name != null ? name : DEFAULT_SCHEMA_NAME)
                  .namespace(namespace)
                  .doc(doc).fields();
          for (Field field : schema.fields()) {
            addAvroRecordField(fieldAssembler, field.name(), field.schema(), schemaMap);
          }
          baseSchema = fieldAssembler.endRecord();
        }
        break;
      default:
        throw new DataException("Unknown schema type: " + schema.type());
    }

    org.apache.avro.Schema finalSchema = baseSchema;
    if (!baseSchema.getType().equals(org.apache.avro.Schema.Type.UNION)) {
      if (connectMetaData) {
        if (schema.doc() != null) {
          baseSchema.addProp(CONNECT_DOC_PROP, schema.doc());
        }
        if (schema.version() != null) {
          baseSchema.addProp(CONNECT_VERSION_PROP,
                             JsonNodeFactory.instance.numberNode(schema.version()));
        }
        if (schema.parameters() != null) {
          baseSchema.addProp(CONNECT_PARAMETERS_PROP, parametersFromConnect(schema.parameters()));
        }
        if (schema.defaultValue() != null) {
          baseSchema.addProp(CONNECT_DEFAULT_VALUE_PROP,
                             defaultValueFromConnect(schema, schema.defaultValue()));
        }
        if (schema.name() != null) {
          baseSchema.addProp(CONNECT_NAME_PROP, schema.name());
        }
        // Some Connect types need special annotations to preserve the types accurate due to
        // limitations in Avro. These types get an extra annotation with their Connect type
        if (connectType != null) {
          baseSchema.addProp(CONNECT_TYPE_PROP, connectType);
        }
      }

      // Only Avro named types (record, enum, fixed) may contain namespace + name. Only Connect's
      // struct converts to one of those (record), so for everything else that has a name we store
      // the full name into a special property. For uniformity, we also duplicate this info into
      // the same field in records as well even though it will also be available in the namespace()
      // and name().
      if (schema.name() != null) {
        if (Decimal.LOGICAL_NAME.equalsIgnoreCase(schema.name())) {
          baseSchema.addProp(AVRO_LOGICAL_TYPE_PROP, AVRO_LOGICAL_DECIMAL);
        } else if (Time.LOGICAL_NAME.equalsIgnoreCase(schema.name())) {
          baseSchema.addProp(AVRO_LOGICAL_TYPE_PROP, AVRO_LOGICAL_TIME_MILLIS);
        } else if (Timestamp.LOGICAL_NAME.equalsIgnoreCase(schema.name())) {
          baseSchema.addProp(AVRO_LOGICAL_TYPE_PROP, AVRO_LOGICAL_TIMESTAMP_MILLIS);
        } else if (Date.LOGICAL_NAME.equalsIgnoreCase(schema.name())) {
          baseSchema.addProp(AVRO_LOGICAL_TYPE_PROP, AVRO_LOGICAL_DATE);
        }
      }

      if (schema.parameters() != null) {
        for (Map.Entry<String, String> entry : schema.parameters().entrySet()) {
          if (entry.getKey().startsWith(AVRO_PROP)) {
            baseSchema.addProp(entry.getKey(), entry.getValue());
          }
        }
      }

      // Note that all metadata has already been processed and placed on the baseSchema because we
      // can't store any metadata on the actual top-level schema when it's a union because of Avro
      // constraints on the format of schemas.
      if (!ignoreOptional) {
        if (schema.isOptional()) {
          if (schema.defaultValue() != null) {
            finalSchema = org.apache.avro.SchemaBuilder.builder().unionOf()
                .type(baseSchema).and()
                .nullType()
                .endUnion();
          } else {
            finalSchema = org.apache.avro.SchemaBuilder.builder().unionOf()
                .nullType().and()
                .type(baseSchema)
                .endUnion();
          }
        }
      }
    }

    if (schema.name() != null && !schema.isOptional()) {
      schemaMap.put(schema.name(), finalSchema);
    }
    fromConnectSchemaCache.put(schema, finalSchema);
    return finalSchema;
  }


  private void addAvroRecordField(
      org.apache.avro.SchemaBuilder.FieldAssembler<org.apache.avro.Schema> fieldAssembler,
      String fieldName, Schema fieldSchema, Map<String, org.apache.avro.Schema> schemaMap) {
    org.apache.avro.SchemaBuilder.GenericDefault<org.apache.avro.Schema> fieldAvroSchema
        = fieldAssembler.name(fieldName).doc(fieldSchema.doc()).type(fromConnectSchema(fieldSchema,
                                                                                       schemaMap));
    if (fieldSchema.defaultValue() != null) {
      fieldAvroSchema.withDefault(defaultValueFromConnect(fieldSchema, fieldSchema.defaultValue()));
    } else {
      if (fieldSchema.isOptional()) {
        fieldAvroSchema.withDefault(JsonNodeFactory.instance.nullNode());
      } else {
        fieldAvroSchema.noDefault();
      }
    }
  }

  // Convert default values from Connect data format to Avro's format, which is an
  // org.codehaus.jackson.JsonNode. The default value is provided as an argument because even
  // though you can get a default value from the schema, default values for complex structures need
  // to perform the same translation but those defaults will be part of the original top-level
  // (complex type) default value, not part of the child schema.
  private static JsonNode defaultValueFromConnect(Schema schema, Object value) {
    try {
      // If this is a logical type, convert it from the convenient Java type to the underlying
      // serializeable format
      Object defaultVal = value;
      if (schema != null && schema.name() != null) {
        LogicalTypeConverter logicalConverter = TO_AVRO_LOGICAL_CONVERTERS.get(schema.name());
        if (logicalConverter != null && value != null) {
          defaultVal = logicalConverter.convert(schema, value);
        }
      }

      switch (schema.type()) {
        case INT8:
          return JsonNodeFactory.instance.numberNode((Byte) defaultVal);
        case INT16:
          return JsonNodeFactory.instance.numberNode((Short) defaultVal);
        case INT32:
          return JsonNodeFactory.instance.numberNode((Integer) defaultVal);
        case INT64:
          return JsonNodeFactory.instance.numberNode((Long) defaultVal);
        case FLOAT32:
          return JsonNodeFactory.instance.numberNode((Float) defaultVal);
        case FLOAT64:
          return JsonNodeFactory.instance.numberNode((Double) defaultVal);
        case BOOLEAN:
          return JsonNodeFactory.instance.booleanNode((Boolean) defaultVal);
        case STRING:
          return JsonNodeFactory.instance.textNode((String) defaultVal);
        case BYTES:
          if (defaultVal instanceof byte[]) {
            return JsonNodeFactory.instance.binaryNode((byte[]) defaultVal);
          } else {
            return JsonNodeFactory.instance.binaryNode(((ByteBuffer) defaultVal).array());
          }
        case ARRAY: {
          ArrayNode array = JsonNodeFactory.instance.arrayNode();
          for (Object elem : (List<Object>) defaultVal) {
            array.add(defaultValueFromConnect(schema.valueSchema(), elem));
          }
          return array;
        }
        case MAP:
          if (schema.keySchema().type() == Schema.Type.STRING && !schema.keySchema().isOptional()) {
            ObjectNode node = JsonNodeFactory.instance.objectNode();
            for (Map.Entry<String, Object> entry : ((Map<String, Object>) defaultVal).entrySet()) {
              JsonNode entryDef = defaultValueFromConnect(schema.valueSchema(), entry.getValue());
              node.put(entry.getKey(), entryDef);
            }
            return node;
          } else {
            ArrayNode array = JsonNodeFactory.instance.arrayNode();
            for (Map.Entry<Object, Object> entry : ((Map<Object, Object>) defaultVal).entrySet()) {
              JsonNode keyDefault = defaultValueFromConnect(schema.keySchema(), entry.getKey());
              JsonNode valDefault = defaultValueFromConnect(schema.valueSchema(), entry.getValue());
              ArrayNode jsonEntry = JsonNodeFactory.instance.arrayNode();
              jsonEntry.add(keyDefault);
              jsonEntry.add(valDefault);
              array.add(jsonEntry);
            }
            return array;
          }
        case STRUCT: {
          ObjectNode node = JsonNodeFactory.instance.objectNode();
          Struct struct = ((Struct) defaultVal);
          for (Field field : (schema.fields())) {
            JsonNode fieldDef = defaultValueFromConnect(field.schema(), struct.get(field));
            node.put(field.name(), fieldDef);
          }
          return node;
        }
        default:
          throw new DataException("Unknown schema type:" + schema.type());
      }
    } catch (ClassCastException e) {
      throw new DataException("Invalid type used for default value of "
                              + schema.type()
                              + " field: "
                              + schema.defaultValue().getClass());
    }
  }

  private static JsonNode parametersFromConnect(Map<String, String> params) {
    ObjectNode result = JsonNodeFactory.instance.objectNode();
    for (Map.Entry<String, String> entry : params.entrySet()) {
      result.put(entry.getKey(), entry.getValue());
    }
    return result;
  }

  private static void validateSchemaValue(Schema schema, Object value) throws DataException {
    if (value == null && schema != null && !schema.isOptional()) {
      throw new DataException("Found null value for non-optional schema");
    }
  }

  /**
   * Convert the given object, in Avro format, into an Connect data object.
   */
  public SchemaAndValue toConnectData(org.apache.avro.Schema avroSchema, Object value) {
    if (value == null) {
      return null;
    }

    Schema schema = (avroSchema.equals(ANYTHING_SCHEMA)) ? null : toConnectSchema(avroSchema);
    return new SchemaAndValue(schema, toConnectData(schema, value));
  }

  private Object toConnectData(Schema schema, Object value) {
    validateSchemaValue(schema, value);
    if (value == null) {
      return null;
    }
    try {
      // If we're decoding schemaless data, we need to unwrap it into just the single value
      if (schema == null) {
        if (!(value instanceof IndexedRecord)) {
          throw new DataException("Invalid Avro data for schemaless Connect data");
        }
        IndexedRecord recordValue = (IndexedRecord) value;

        Object
            boolVal =
            recordValue.get(ANYTHING_SCHEMA.getField(ANYTHING_SCHEMA_BOOLEAN_FIELD).pos());
        if (boolVal != null) {
          return toConnectData(Schema.BOOLEAN_SCHEMA, boolVal);
        }

        Object
            bytesVal =
            recordValue.get(ANYTHING_SCHEMA.getField(ANYTHING_SCHEMA_BYTES_FIELD).pos());
        if (bytesVal != null) {
          return toConnectData(Schema.BYTES_SCHEMA, bytesVal);
        }

        Object
            dblVal =
            recordValue.get(ANYTHING_SCHEMA.getField(ANYTHING_SCHEMA_DOUBLE_FIELD).pos());
        if (dblVal != null) {
          return toConnectData(Schema.FLOAT64_SCHEMA, dblVal);
        }

        Object
            fltVal =
            recordValue.get(ANYTHING_SCHEMA.getField(ANYTHING_SCHEMA_FLOAT_FIELD).pos());
        if (fltVal != null) {
          return toConnectData(Schema.FLOAT32_SCHEMA, fltVal);
        }

        Object intVal = recordValue.get(ANYTHING_SCHEMA.getField(ANYTHING_SCHEMA_INT_FIELD).pos());
        if (intVal != null) {
          return toConnectData(Schema.INT32_SCHEMA, intVal);
        }

        Object
            longVal =
            recordValue.get(ANYTHING_SCHEMA.getField(ANYTHING_SCHEMA_LONG_FIELD).pos());
        if (longVal != null) {
          return toConnectData(Schema.INT64_SCHEMA, longVal);
        }

        Object
            stringVal =
            recordValue.get(ANYTHING_SCHEMA.getField(ANYTHING_SCHEMA_STRING_FIELD).pos());
        if (stringVal != null) {
          return toConnectData(Schema.STRING_SCHEMA, stringVal);
        }

        Object
            arrayVal =
            recordValue.get(ANYTHING_SCHEMA.getField(ANYTHING_SCHEMA_ARRAY_FIELD).pos());
        if (arrayVal != null) {
          return toConnectData(SchemaBuilder.array(null).build(), arrayVal);
        }

        Object mapVal = recordValue.get(ANYTHING_SCHEMA.getField(ANYTHING_SCHEMA_MAP_FIELD).pos());
        if (mapVal != null) {
          return toConnectData(SchemaBuilder.map(null, null).build(), mapVal);
        }

        // If nothing was set, it's null
        return null;
      }

      Object converted = null;
      switch (schema.type()) {
        // Pass through types
        case INT32: {
          Integer intValue = (Integer) value; // Validate type
          converted = value;
          break;
        }
        case INT64: {
          Long longValue = (Long) value; // Validate type
          converted = value;
          break;
        }
        case FLOAT32: {
          Float floatValue = (Float) value; // Validate type
          converted = value;
          break;
        }
        case FLOAT64: {
          Double doubleValue = (Double) value; // Validate type
          converted = value;
          break;
        }
        case BOOLEAN: {
          Boolean boolValue = (Boolean) value; // Validate type
          converted = value;
          break;
        }

        case INT8:
          // Encoded as an Integer
          converted = value == null ? null : ((Integer) value).byteValue();
          break;
        case INT16:
          // Encoded as an Integer
          converted = value == null ? null : ((Integer) value).shortValue();
          break;

        case STRING:
          if (value instanceof String) {
            converted = value;
          } else if (value instanceof CharSequence
                     || value instanceof GenericEnumSymbol
                     || value instanceof Enum) {
            converted = value.toString();
          } else {
            throw new DataException("Invalid class for string type, expecting String or "
                                    + "CharSequence but found " + value.getClass());
          }
          break;

        case BYTES:
          if (value instanceof byte[]) {
            converted = ByteBuffer.wrap((byte[]) value);
          } else if (value instanceof ByteBuffer) {
            converted = value;
          } else if (value instanceof GenericFixed) {
            converted = ByteBuffer.wrap(((GenericFixed) value).bytes());
          } else {
            throw new DataException("Invalid class for bytes type, expecting byte[] or ByteBuffer "
                                    + "but found " + value.getClass());
          }
          break;

        case ARRAY: {
          Schema valueSchema = schema.valueSchema();
          Collection<Object> original = (Collection<Object>) value;
          List<Object> result = new ArrayList<>(original.size());
          for (Object elem : original) {
            result.add(toConnectData(valueSchema, elem));
          }
          converted = result;
          break;
        }

        case MAP: {
          Schema keySchema = schema.keySchema();
          Schema valueSchema = schema.valueSchema();
          if (keySchema != null && keySchema.type() == Schema.Type.STRING && !keySchema
              .isOptional()) {
            // String keys
            Map<CharSequence, Object> original = (Map<CharSequence, Object>) value;
            Map<CharSequence, Object> result = new HashMap<>(original.size());
            for (Map.Entry<CharSequence, Object> entry : original.entrySet()) {
              result.put(entry.getKey().toString(),
                         toConnectData(valueSchema, entry.getValue()));
            }
            converted = result;
          } else {
            // Arbitrary keys
            List<IndexedRecord> original = (List<IndexedRecord>) value;
            Map<Object, Object> result = new HashMap<>(original.size());
            for (IndexedRecord entry : original) {
              int avroKeyFieldIndex = entry.getSchema().getField(KEY_FIELD).pos();
              int avroValueFieldIndex = entry.getSchema().getField(VALUE_FIELD).pos();
              Object convertedKey = toConnectData(keySchema, entry.get(avroKeyFieldIndex));
              Object convertedValue = toConnectData(valueSchema, entry.get(avroValueFieldIndex));
              result.put(convertedKey, convertedValue);
            }
            converted = result;
          }
          break;
        }

        case STRUCT: {
          // Special case support for union types
          if (schema.name() != null && schema.name().equals(AVRO_TYPE_UNION)) {
            Schema valueRecordSchema = null;
            if (value instanceof IndexedRecord) {
              IndexedRecord valueRecord = ((IndexedRecord) value);
              valueRecordSchema = toConnectSchema(valueRecord.getSchema(), true, null, null);
            }
            for (Field field : schema.fields()) {
              Schema fieldSchema = field.schema();

              if (isInstanceOfAvroSchemaTypeForSimpleSchema(fieldSchema, value)
                  || (valueRecordSchema != null && valueRecordSchema.equals(fieldSchema))) {
                converted = new Struct(schema).put(unionMemberFieldName(fieldSchema),
                                                   toConnectData(fieldSchema, value));
                break;
              }
            }
            if (converted == null) {
              throw new DataException(
                  "Did not find matching union field for data: " + value.toString());
            }
          } else {
            IndexedRecord original = (IndexedRecord) value;
            Struct result = new Struct(schema);
            for (Field field : schema.fields()) {
              int avroFieldIndex = original.getSchema().getField(field.name()).pos();
              Object convertedFieldValue
                  = toConnectData(field.schema(), original.get(avroFieldIndex));
              result.put(field, convertedFieldValue);
            }
            converted = result;
          }
          break;
        }

        default:
          throw new DataException("Unknown Connect schema type: " + schema.type());
      }

      if (schema != null && schema.name() != null) {
        LogicalTypeConverter logicalConverter = TO_CONNECT_LOGICAL_CONVERTERS.get(schema.name());
        if (logicalConverter != null) {
          converted = logicalConverter.convert(schema, converted);
        }
      }
      return converted;
    } catch (ClassCastException e) {
      throw new DataException("Invalid type for " + schema.type() + ": " + value.getClass());
    }
  }

  public Schema toConnectSchema(org.apache.avro.Schema schema) {
    // We perform caching only at this top level. While it might be helpful to cache some more of
    // the internal conversions, this is the safest place to add caching since some of the internal
    // conversions take extra flags (like forceOptional) which means the resulting schema might not
    // exactly match the Avro schema.
    Schema cachedSchema = toConnectSchemaCache.get(schema);
    if (cachedSchema != null) {
      return cachedSchema;
    }

    Schema resultSchema = toConnectSchema(schema, false, null, null);
    toConnectSchemaCache.put(schema, resultSchema);
    return resultSchema;
  }

  /**
   * @param schema          schema to convert
   * @param forceOptional   make the resulting schema optional, for converting Avro unions to a
   *                        record format and simple Avro unions of null + type to optional schemas
   * @param fieldDefaultVal if non-null, override any connect-annotated default values with this
   *                        one; used when converting Avro record fields since they define default
   *                        values with the field spec, but Connect specifies them with the field's
   *                        schema
   * @param docDefaultVal   if non-null, override any connect-annotated documentation with this one;
   *                        used when converting Avro record fields since they define doc values
   *                        with the field spec, but Connect specifies them with the field's schema
   */
  private Schema toConnectSchema(org.apache.avro.Schema schema, boolean forceOptional,
                                 Object fieldDefaultVal, String docDefaultVal) {
    String type = schema.getProp(CONNECT_TYPE_PROP);
    String logicalType = schema.getProp(AVRO_LOGICAL_TYPE_PROP);

    final SchemaBuilder builder;

    switch (schema.getType()) {
      case BOOLEAN:
        builder = SchemaBuilder.bool();
        break;
      case BYTES:
      case FIXED:
        if (AVRO_LOGICAL_DECIMAL.equalsIgnoreCase(logicalType)) {
          JsonNode scaleNode = schema.getJsonProp(AVRO_LOGICAL_DECIMAL_SCALE_PROP);
          if (null == scaleNode || !(scaleNode instanceof NumericNode)) {
            throw new DataException("scale must be specified and must be a number.");
          }
          NumericNode scale = (NumericNode) scaleNode;
          builder = Decimal.builder(scale.asInt());

          JsonNode precisionNode = schema.getJsonProp(AVRO_LOGICAL_DECIMAL_PRECISION_PROP);
          if (null != precisionNode) {
            if (!precisionNode.isNumber()) {
              throw new DataException(AVRO_LOGICAL_DECIMAL_PRECISION_PROP
                                      + " property must be a JSON Integer."
                                      + " https://avro.apache.org/docs/1.7.7/spec.html#Decimal");
            }
            Integer precision = precisionNode.asInt();
            builder.parameter(CONNECT_AVRO_DECIMAL_PRECISION_PROP, precision.toString());
          } else {
            builder.parameter(CONNECT_AVRO_DECIMAL_PRECISION_PROP,
                              CONNECT_AVRO_DECIMAL_PRECISION_DEFAULT.toString());
          }
        } else {
          builder = SchemaBuilder.bytes();
        }
        break;
      case DOUBLE:
        builder = SchemaBuilder.float64();
        break;
      case FLOAT:
        builder = SchemaBuilder.float32();
        break;
      case INT:
        // INT is used for Connect's INT8, INT16, and INT32
        if (type == null && logicalType == null) {
          builder = SchemaBuilder.int32();
        } else if (logicalType != null) {
          if (AVRO_LOGICAL_DATE.equalsIgnoreCase(logicalType)) {
            builder = Date.builder();
          } else if (AVRO_LOGICAL_TIME_MILLIS.equalsIgnoreCase(logicalType)) {
            builder = Time.builder();
          } else {
            builder = SchemaBuilder.int32();
          }
        } else {
          Schema.Type connectType = NON_AVRO_TYPES_BY_TYPE_CODE.get(type);
          if (connectType == null) {
            throw new DataException("Connect type annotation for Avro int field is null");
          }
          builder = SchemaBuilder.type(connectType);
        }
        break;
      case LONG:
        if (AVRO_LOGICAL_TIMESTAMP_MILLIS.equalsIgnoreCase(logicalType)) {
          builder = Timestamp.builder();
        } else {
          builder = SchemaBuilder.int64();
        }
        break;
      case STRING:
        builder = SchemaBuilder.string();
        break;

      case ARRAY:
        org.apache.avro.Schema elemSchema = schema.getElementType();
        // Special case for custom encoding of non-string maps as list of key-value records
        if (elemSchema.getType().equals(org.apache.avro.Schema.Type.RECORD)
            && NAMESPACE.equals(elemSchema.getNamespace())
            && MAP_ENTRY_TYPE_NAME.equals(elemSchema.getName())) {
          if (elemSchema.getFields().size() != 2
              || elemSchema.getField(KEY_FIELD) == null
              || elemSchema.getField(VALUE_FIELD) == null) {
            throw new DataException("Found map encoded as array of key-value pairs, but array "
                                    + "elements do not match the expected format.");
          }
          builder = SchemaBuilder.map(
              toConnectSchema(elemSchema.getField(KEY_FIELD).schema()),
              toConnectSchema(elemSchema.getField(VALUE_FIELD).schema())
          );
        } else {
          builder = SchemaBuilder.array(toConnectSchema(schema.getElementType()));
        }
        break;

      case MAP:
        builder = SchemaBuilder.map(Schema.STRING_SCHEMA, toConnectSchema(schema.getValueType()));
        break;

      case RECORD: {
        builder = SchemaBuilder.struct();
        for (org.apache.avro.Schema.Field field : schema.getFields()) {
          Schema fieldSchema = toConnectSchema(field.schema(), false, field.defaultValue(),
                                               field.doc());
          builder.field(field.name(), fieldSchema);
        }
        break;
      }

      case ENUM:
        // enums are unwrapped to strings and the original enum is not preserved
        builder = SchemaBuilder.string();
        builder.parameter(CONNECT_ENUM_DOC_PROP, schema.getDoc());
        builder.parameter(AVRO_TYPE_ENUM, schema.getFullName());
        for (String enumSymbol : schema.getEnumSymbols()) {
          builder.parameter(AVRO_TYPE_ENUM + "." + enumSymbol, enumSymbol);
        }
        break;

      case UNION: {
        if (schema.getTypes().size() == 2) {
          if (schema.getTypes().contains(NULL_AVRO_SCHEMA)) {
            for (org.apache.avro.Schema memberSchema : schema.getTypes()) {
              if (!memberSchema.equals(NULL_AVRO_SCHEMA)) {
                return toConnectSchema(memberSchema, true, null, docDefaultVal);
              }
            }
          }
        }
        builder = SchemaBuilder.struct().name(AVRO_TYPE_UNION);
        Set<String> fieldNames = new HashSet<>();
        for (org.apache.avro.Schema memberSchema : schema.getTypes()) {
          if (memberSchema.getType() == org.apache.avro.Schema.Type.NULL) {
            builder.optional();
          } else {
            String fieldName = unionMemberFieldName(memberSchema);
            if (fieldNames.contains(fieldName)) {
              throw new DataException("Multiple union schemas map to the Connect union field name");
            }
            fieldNames.add(fieldName);
            builder.field(fieldName, toConnectSchema(memberSchema, true, null, null));
          }
        }
        break;
      }

      case NULL:
        // There's no dedicated null type in Connect. However, it also doesn't make sense to have a
        // standalone null type -- it wouldn't provide any useful information. Instead, it should
        // only be used in union types.
        throw new DataException("Standalone null schemas are not supported by this converter");

      default:
        throw new DataException("Couldn't translate unsupported schema type "
                                + schema.getType().getName() + ".");
    }

    String docVal = docDefaultVal != null ? docDefaultVal :
                    (schema.getDoc() != null ? schema.getDoc() : schema.getProp(CONNECT_DOC_PROP));
    if (docVal != null) {
      builder.doc(docVal);
    }
    if (schema.getDoc() != null) {
      builder.parameter(CONNECT_RECORD_DOC_PROP, schema.getDoc());
    }

    // Included Kafka Connect version takes priority, fall back to schema registry version
    JsonNode version = schema.getJsonProp(CONNECT_VERSION_PROP);
    if (version == null) {
      version = schema.getJsonProp(
          AbstractKafkaAvroDeserializer.SCHEMA_REGISTRY_SCHEMA_VERSION_PROP);
    }
    if (version != null) {
      if (!version.isIntegralNumber()) {
        throw new DataException("Invalid Connect version found: " + version.toString());
      }
      final int versionInt = version.asInt();
      if (builder.version() != null) {
        if (versionInt != builder.version()) {
          throw new DataException("Mismatched versions: version already added to SchemaBuilder "
                                  + "("
                                  + builder.version()
                                  + ") differs from version in source schema ("
                                  + version.toString()
                                  + ")");
        }
      } else {
        builder.version(versionInt);
      }
    }

    JsonNode parameters = schema.getJsonProp(CONNECT_PARAMETERS_PROP);
    if (parameters != null) {
      if (!parameters.isObject()) {
        throw new DataException("Expected JSON object for schema parameters but found: "
                                + parameters);
      }
      Iterator<Map.Entry<String, JsonNode>> paramIt = parameters.getFields();
      while (paramIt.hasNext()) {
        Map.Entry<String, JsonNode> field = paramIt.next();
        JsonNode jsonValue = field.getValue();
        if (!jsonValue.isTextual()) {
          throw new DataException("Expected schema parameter values to be strings but found: "
                                  + jsonValue);
        }
        builder.parameter(field.getKey(), jsonValue.getTextValue());
      }
    }

    for (Map.Entry<String, String> entry : schema.getProps().entrySet()) {
      if (entry.getKey().startsWith(AVRO_PROP)) {
        builder.parameter(entry.getKey(), entry.getValue());
      }
    }

    if (fieldDefaultVal == null) {
      fieldDefaultVal = schema.getJsonProp(CONNECT_DEFAULT_VALUE_PROP);
    }
    if (fieldDefaultVal != null) {
      builder.defaultValue(defaultValueFromAvro(builder, schema, fieldDefaultVal));
    }

    JsonNode connectNameJson = schema.getJsonProp(CONNECT_NAME_PROP);
    String name = null;
    if (connectNameJson != null) {
      if (!connectNameJson.isTextual()) {
        throw new DataException("Invalid schema name: " + connectNameJson.toString());
      }
      name = connectNameJson.asText();

    } else if (schema.getType() == org.apache.avro.Schema.Type.RECORD
               || schema.getType() == org.apache.avro.Schema.Type.ENUM) {
      name = schema.getFullName();
    }
    if (name != null && !name.equals(DEFAULT_SCHEMA_FULL_NAME)) {
      if (builder.name() != null) {
        if (!name.equals(builder.name())) {
          throw new DataException("Mismatched names: name already added to SchemaBuilder ("
                                  + builder.name()
                                  + ") differs from name in source schema ("
                                  + name + ")");
        }
      } else {
        builder.name(name);
      }
    }

    if (forceOptional) {
      builder.optional();
    }

    return builder.build();
  }


  private Object defaultValueFromAvro(Schema schema,
                                      org.apache.avro.Schema avroSchema,
                                      Object value) {
    // The type will be JsonNode if this default was pulled from a Connect default field, or an
    // Object if it's the actual Avro-specified default. If it's a regular Java object, we can
    // use our existing conversion tools.
    if (!(value instanceof JsonNode)) {
      return toConnectData(schema, value);
    }

    JsonNode jsonValue = (JsonNode) value;
    switch (avroSchema.getType()) {
      case INT:
        if (schema.type() == Schema.Type.INT8) {
          return (byte) jsonValue.getIntValue();
        } else if (schema.type() == Schema.Type.INT16) {
          return (short) jsonValue.getIntValue();
        } else if (schema.type() == Schema.Type.INT32) {
          return jsonValue.getIntValue();
        } else {
          break;
        }

      case LONG:
        return jsonValue.getLongValue();

      case FLOAT:
        return (float) jsonValue.getDoubleValue();
      case DOUBLE:
        return jsonValue.getDoubleValue();

      case BOOLEAN:
        return jsonValue.asBoolean();

      case NULL:
        return null;

      case STRING:
      case ENUM:
        return jsonValue.asText();

      case BYTES:
      case FIXED:
        try {
          return jsonValue.getBinaryValue();
        } catch (IOException e) {
          throw new DataException("Invalid binary data in default value");
        }

      case ARRAY: {
        if (!jsonValue.isArray()) {
          throw new DataException("Invalid JSON for array default value: " + jsonValue.toString());
        }
        List<Object> result = new ArrayList<>(jsonValue.size());
        for (JsonNode elem : jsonValue) {
          result.add(defaultValueFromAvro(schema, avroSchema.getElementType(), elem));
        }
        return result;
      }

      case MAP: {
        if (!jsonValue.isObject()) {
          throw new DataException("Invalid JSON for map default value: " + jsonValue.toString());
        }
        Map<String, Object> result = new HashMap<>(jsonValue.size());
        Iterator<Map.Entry<String, JsonNode>> fieldIt = jsonValue.getFields();
        while (fieldIt.hasNext()) {
          Map.Entry<String, JsonNode> field = fieldIt.next();
          Object converted = defaultValueFromAvro(schema, avroSchema.getElementType(),
                                                  field.getValue());
          result.put(field.getKey(), converted);
        }
        return result;
      }

      case RECORD: {
        if (!jsonValue.isObject()) {
          throw new DataException("Invalid JSON for record default value: " + jsonValue.toString());
        }

        Struct result = new Struct(schema);
        for (org.apache.avro.Schema.Field avroField : avroSchema.getFields()) {
          Field field = schema.field(avroField.name());
          JsonNode fieldJson = ((JsonNode) value).get(field.name());
          Object converted = defaultValueFromAvro(field.schema(), avroField.schema(), fieldJson);
          result.put(avroField.name(), converted);
        }
        return result;
      }

      case UNION: {
        // Defaults must match first type
        org.apache.avro.Schema memberAvroSchema = avroSchema.getTypes().get(0);
        if (memberAvroSchema.getType() == org.apache.avro.Schema.Type.NULL) {
          return null;
        } else {
          return defaultValueFromAvro(schema.field(unionMemberFieldName(memberAvroSchema)).schema(),
                                      memberAvroSchema, value);
        }
      }
      default: {
        return null;
      }
    }
    return null;
  }


  private String unionMemberFieldName(org.apache.avro.Schema schema) {
    if (schema.getType() == org.apache.avro.Schema.Type.RECORD
        || schema.getType() == org.apache.avro.Schema.Type.ENUM) {
      if (enhancedSchemaSupport) {
        return schema.getFullName();
      } else {
        return splitName(schema.getName())[1];
      }
    }
    return schema.getType().getName();
  }

  private String unionMemberFieldName(Schema schema) {
    if (schema.type() == Schema.Type.STRUCT || isEnumSchema(schema)) {
      if (enhancedSchemaSupport) {
        return schema.name();
      } else {
        return splitName(schema.name())[1];
      }
    }
    return CONNECT_TYPES_TO_AVRO_TYPES.get(schema.type()).getName();
  }

  private static boolean isEnumSchema(Schema schema) {
    return schema.type() == Schema.Type.STRING
           && schema.name() != null
           && schema.name().equals(AVRO_TYPE_ENUM);
  }

  private static boolean isInstanceOfAvroSchemaTypeForSimpleSchema(Schema fieldSchema,
                                                                   Object value) {
    List<Class> classes = SIMPLE_AVRO_SCHEMA_TYPES.get(fieldSchema.type());
    if (classes == null) {
      return false;
    }
    for (Class type : classes) {
      if (type.isInstance(value)) {
        return true;
      }
    }
    return false;
  }

  /**
   * Split a full dotted-syntax name into a namespace and a single-component name.
   */
  private static String[] splitName(String fullName) {
    String[] result = new String[2];
    int indexLastDot = fullName.lastIndexOf('.');
    if (indexLastDot >= 0) {
      result[0] = fullName.substring(0, indexLastDot);
      result[1] = fullName.substring(indexLastDot + 1);
    } else {
      result[0] = null;
      result[1] = fullName;
    }
    return result;
  }

  private interface LogicalTypeConverter {

    Object convert(Schema schema, Object value);
  }

  public static Schema nonOptional(Schema schema) {
    return new ConnectSchema(schema.type(), false, schema.defaultValue(), schema.name(),
                             schema.version(), schema.doc(),
                             schema.parameters(),
                             fields(schema),
                             keySchema(schema),
                             valueSchema(schema));
  }

  public static List<Field> fields(Schema schema) {
    Schema.Type type = schema.type();
    if (Schema.Type.STRUCT.equals(type)) {
      return schema.fields();
    } else {
      return null;
    }
  }

  public static Schema keySchema(Schema schema) {
    Schema.Type type = schema.type();
    if (Schema.Type.MAP.equals(type)) {
      return schema.keySchema();
    } else {
      return null;
    }
  }

  public static Schema valueSchema(Schema schema) {
    Schema.Type type = schema.type();
    if (Schema.Type.MAP.equals(type) || Schema.Type.ARRAY.equals(type)) {
      return schema.valueSchema();
    } else {
      return null;
    }
  }

}<|MERGE_RESOLUTION|>--- conflicted
+++ resolved
@@ -16,12 +16,9 @@
 
 package io.confluent.connect.avro;
 
-<<<<<<< HEAD
 import io.confluent.kafka.serializers.AbstractKafkaAvroDeserializer;
 import io.confluent.kafka.serializers.NonRecordContainer;
 
-=======
->>>>>>> 47702067
 import org.apache.avro.generic.GenericEnumSymbol;
 import org.apache.avro.generic.GenericFixed;
 import org.apache.avro.generic.GenericRecord;
@@ -61,8 +58,6 @@
 import java.util.Map;
 import java.util.Set;
 
-import io.confluent.kafka.serializers.AbstractKafkaAvroDeserializer;
-import io.confluent.kafka.serializers.NonRecordContainer;
 
 /**
  * Utilities for converting between our runtime data format and Avro, and (de)serializing that data.
@@ -470,20 +465,12 @@
 
         case MAP: {
           Map<Object, Object> map = (Map<Object, Object>) value;
-<<<<<<< HEAD
-          org.apache.avro.Schema underlyingAvroSchema = avroSchemaForUnderlyingTypeIfOptional(
-              schema, avroSchema);
-          if (schema != null
-              && schema.keySchema().type()
-                 == Schema.Type.STRING
+          org.apache.avro.Schema underlyingAvroSchema;
+          if (schema != null && schema.keySchema().type() == Schema.Type.STRING
               && !schema.keySchema().isOptional()) {
-=======
-          org.apache.avro.Schema underlyingAvroSchema;
-          if (schema != null &&
-              schema.keySchema().type() == Schema.Type.STRING && !schema.keySchema().isOptional()) {
->>>>>>> 47702067
+
             // TODO most types don't need a new converted object since types pass through
-           underlyingAvroSchema = avroSchemaForUnderlyingTypeIfOptional(schema, avroSchema);
+            underlyingAvroSchema = avroSchemaForUnderlyingTypeIfOptional(schema, avroSchema);
             Map<String, Object> converted = new HashMap<>();
             for (Map.Entry<Object, Object> entry : map.entrySet()) {
               // Key is a String, no conversion needed
@@ -562,9 +549,6 @@
   /**
    * MapEntry types in connect Schemas are represented as Arrays of record.
    * Return the array type from the union instead of the union itself.
-   * @param schema
-   * @param avroSchema
-   * @return
    */
   private static org.apache.avro.Schema avroSchemaForUnderlyingMapEntryType(
       Schema schema,
@@ -573,8 +557,8 @@
     if (schema != null && schema.isOptional()) {
       if (avroSchema.getType() == org.apache.avro.Schema.Type.UNION) {
         for (org.apache.avro.Schema typeSchema : avroSchema.getTypes()) {
-          if (!typeSchema.getType().equals(org.apache.avro.Schema.Type.NULL) &&
-              Schema.Type.ARRAY.getName().equals(typeSchema.getType().getName())) {
+          if (!typeSchema.getType().equals(org.apache.avro.Schema.Type.NULL)
+              && Schema.Type.ARRAY.getName().equals(typeSchema.getType().getName())) {
             return typeSchema;
           }
         }
@@ -598,21 +582,16 @@
       if (avroSchema.getType() == org.apache.avro.Schema.Type.UNION) {
         for (org.apache.avro.Schema typeSchema : avroSchema
             .getTypes()) {
-          if (!typeSchema.getType().equals(org.apache.avro.Schema.Type.NULL) &&
-              (typeSchema.getFullName().equals(schema.name()) ||
-               typeSchema.getType().getName().equals(schema.type().getName()))) {
+          if (!typeSchema.getType().equals(org.apache.avro.Schema.Type.NULL)
+              && (typeSchema.getFullName().equals(schema.name())
+                  || typeSchema.getType().getName().equals(schema.type().getName()))) {
             return typeSchema;
           }
         }
       } else {
         throw new DataException(
-<<<<<<< HEAD
             "An optinal schema should have an Avro Union type, not "
-            + schema.type());
-=======
-            "An optional schema should have an Avro Union type, not "
                 + schema.type());
->>>>>>> 47702067
       }
     }
     return avroSchema;

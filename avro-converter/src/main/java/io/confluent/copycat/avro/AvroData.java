--- conflicted
+++ resolved
@@ -23,13 +23,10 @@
 import org.apache.avro.generic.GenericRecord;
 import org.apache.avro.generic.GenericRecordBuilder;
 import org.apache.avro.generic.IndexedRecord;
-<<<<<<< HEAD
 import org.apache.kafka.common.cache.Cache;
 import org.apache.kafka.common.cache.LRUCache;
-=======
 import org.apache.kafka.copycat.data.Date;
 import org.apache.kafka.copycat.data.Decimal;
->>>>>>> a7b18aa1
 import org.apache.kafka.copycat.data.Field;
 import org.apache.kafka.copycat.data.Schema;
 import org.apache.kafka.copycat.data.SchemaAndValue;
@@ -163,15 +160,7 @@
         .getElementType();
   }
 
-<<<<<<< HEAD
-  private Cache<Schema, org.apache.avro.Schema> fromCopycatSchemaCache;
-  private Cache<org.apache.avro.Schema, Schema> toCopycatSchemaCache;
-
-
-  public AvroData(int cacheSize) {
-    fromCopycatSchemaCache = new LRUCache<>(cacheSize);
-    toCopycatSchemaCache = new LRUCache<>(cacheSize);
-=======
+
   // Convert values in Copycat form into their logical types. These logical converters are discovered by logical type
   // names specified in the field
   private static final HashMap<String, LogicalTypeConverter> TO_COPYCAT_LOGICAL_CONVERTERS = new HashMap<>();
@@ -258,7 +247,15 @@
         return Timestamp.fromLogical(schema, (java.util.Date) value);
       }
     });
->>>>>>> a7b18aa1
+  }
+
+  private Cache<Schema, org.apache.avro.Schema> fromCopycatSchemaCache;
+  private Cache<org.apache.avro.Schema, Schema> toCopycatSchemaCache;
+
+
+  public AvroData(int cacheSize) {
+    fromCopycatSchemaCache = new LRUCache<>(cacheSize);
+    toCopycatSchemaCache = new LRUCache<>(cacheSize);
   }
 
   /**

<project xmlns:xsi="http://www.w3.org/2001/XMLSchema-instance"
         xmlns="http://maven.apache.org/POM/4.0.0"
         xsi:schemaLocation="http://maven.apache.org/POM/4.0.0 http://maven.apache.org/maven-v4_0_0.xsd">

    <modelVersion>4.0.0</modelVersion>

    <parent>
        <groupId>io.confluent</groupId>
        <artifactId>rest-utils-parent</artifactId>
        <version>5.1.0-SNAPSHOT</version>
    </parent>

    <artifactId>kafka-schema-registry-parent</artifactId>
    <packaging>pom</packaging>
    <name>kafka-schema-registry-parent</name>
    <organization>
        <name>Confluent, Inc.</name>
        <url>http://confluent.io</url>
    </organization>
    <url>http://confluent.io</url>
    <description>
        Schema Registry provides a RESTful interface for storing and retrieving versioned Avro
        schemas for use with Kafka.
    </description>

    <licenses>
        <license>
            <name>Apache License 2.0</name>
            <url>http://www.apache.org/licenses/LICENSE-2.0.html</url>
            <distribution>repo</distribution>
        </license>
    </licenses>

    <scm>
        <connection>scm:git:git://github.com/confluentinc/schema-registry.git</connection>
        <developerConnection>scm:git:git@github.com:confluentinc/schema-registry.git</developerConnection>
        <url>https://github.com/confluentinc/schema-registry</url>
        <tag>HEAD</tag>
    </scm>

    <modules>
        <module>core</module>
        <module>client</module>
        <module>avro-serializer</module>
        <module>json-serializer</module>
        <module>avro-converter</module>
        <module>package-schema-registry</module>
        <module>package-kafka-serde-tools</module>
        <module>maven-plugin</module>
        <module>avro-serde</module>
        <module>avro-console-scripts</module>
        <module>schema-registry-console-scripts</module>
    </modules>

    <properties>
        <apache.directory.server.version>2.0.0-M22</apache.directory.server.version>
        <apache.directory.api.version>1.0.0-M33</apache.directory.api.version>
        <confluent.maven.repo>https://packages.confluent.io/maven/</confluent.maven.repo>
        <exec-maven-plugin.version>1.2.1</exec-maven-plugin.version>
        <podam.version>6.0.2.RELEASE</podam.version>
<<<<<<< HEAD
        <checkstyle.suppressions.location>checkstyle/suppressions.xml</checkstyle.suppressions.location>
=======
        <kafka.connect.maven.plugin.version>0.11.1</kafka.connect.maven.plugin.version>
>>>>>>> 30915f76
    </properties>

    <repositories>
        <repository>
            <id>confluent</id>
            <name>Confluent</name>
            <url>${confluent.maven.repo}</url>
        </repository>
    </repositories>

    <dependencyManagement>
        <dependencies>
            <dependency>
                <groupId>org.apache.avro</groupId>
                <artifactId>avro</artifactId>
                <version>${avro.version}</version>
            </dependency>
            <dependency>
                <groupId>uk.co.jemos.podam</groupId>
                <artifactId>podam</artifactId>
                <version>${podam.version}</version>
            </dependency>

            <!--children-->
            <dependency>
                <groupId>io.confluent</groupId>
                <artifactId>kafka-avro-serializer</artifactId>
                <version>${project.version}</version>
            </dependency>
            <dependency>
                <groupId>io.confluent</groupId>
                <artifactId>kafka-json-serializer</artifactId>
                <version>${project.version}</version>
            </dependency>
            <dependency>
                <groupId>io.confluent</groupId>
                <artifactId>kafka-connect-avro-converter</artifactId>
                <version>${project.version}</version>
            </dependency>
            <dependency>
                <groupId>io.confluent</groupId>
                <artifactId>kafka-schema-registry-client</artifactId>
                <version>${project.version}</version>
            </dependency>
            <dependency>
                <groupId>io.confluent</groupId>
                <artifactId>kafka-schema-registry</artifactId>
                <version>${project.version}</version>
            </dependency>
            <dependency>
                <groupId>io.confluent</groupId>
                <artifactId>kafka-streams-avro-serde</artifactId>
                <version>${project.version}</version>
            </dependency>
            <dependency>
                <groupId>javax.xml.ws</groupId>
                <artifactId>jaxws-api</artifactId>
                <version>2.3.0</version>
            </dependency>
        </dependencies>
    </dependencyManagement>

    <build>
        <pluginManagement>
            <plugins>
                <plugin>
                    <groupId>io.confluent</groupId>
                    <artifactId>kafka-connect-maven-plugin</artifactId>
                    <version>${kafka.connect.maven.plugin.version}</version>
                    <configuration>
                        <documentationUrl>https://docs.confluent.io/${project.version}/schema-registry/docs/connect.html</documentationUrl>
                        <sourceUrl>https://github.com/confluentinc/schema-registry</sourceUrl>
                        
                        <supportProviderName>${project.organization.name}</supportProviderName>
                        <supportSummary>Confluent supports the Avro Converter alongside community members as part of its Confluent Platform open source offering.</supportSummary>
                        <supportUrl>https://docs.confluent.io/current/</supportUrl>
                        <supportLogo>logos/confluent.png</supportLogo>
                        
                        <ownerUsername>confluentinc</ownerUsername>
                        <ownerType>organization</ownerType>
                        <ownerName>${project.organization.name}</ownerName>
                        <ownerUrl>https://confluent.io/</ownerUrl>
                        <ownerLogo>logos/confluent.png</ownerLogo>
                    </configuration>
                </plugin>
                <plugin>
                    <groupId>org.apache.avro</groupId>
                    <artifactId>avro-maven-plugin</artifactId>
                    <version>${avro.version}</version>
                </plugin>
                <plugin>
                    <groupId>org.codehaus.mojo</groupId>
                    <artifactId>exec-maven-plugin</artifactId>
                    <version>${exec-maven-plugin.version}</version>
                </plugin>
            </plugins>
        </pluginManagement>
        <plugins>
            <plugin>
                <groupId>org.codehaus.mojo</groupId>
                <artifactId>exec-maven-plugin</artifactId>
                <executions>
                    <execution>
                        <goals>
                            <goal>java</goal>
                        </goals>
                    </execution>
                </executions>
            </plugin>
        </plugins>
    </build>
</project><|MERGE_RESOLUTION|>--- conflicted
+++ resolved
@@ -58,11 +58,8 @@
         <confluent.maven.repo>https://packages.confluent.io/maven/</confluent.maven.repo>
         <exec-maven-plugin.version>1.2.1</exec-maven-plugin.version>
         <podam.version>6.0.2.RELEASE</podam.version>
-<<<<<<< HEAD
         <checkstyle.suppressions.location>checkstyle/suppressions.xml</checkstyle.suppressions.location>
-=======
         <kafka.connect.maven.plugin.version>0.11.1</kafka.connect.maven.plugin.version>
->>>>>>> 30915f76
     </properties>
 
     <repositories>

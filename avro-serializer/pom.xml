--- conflicted
+++ resolved
@@ -7,11 +7,7 @@
     <parent>
         <groupId>io.confluent</groupId>
         <artifactId>kafka-schema-registry-parent</artifactId>
-<<<<<<< HEAD
-        <version>5.1.1-SNAPSHOT</version>
-=======
         <version>5.1.1</version>
->>>>>>> 823914d2
     </parent>
 
     <licenses>

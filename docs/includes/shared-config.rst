.. shared configuration parameters

kafkastore.connection.url
^^^^^^^^^^^^^^^^^^^^^^^^^
|zk| URL for the Kafka cluster

* Type: string
* Default: ""
* Importance: high

kafkastore.bootstrap.servers
^^^^^^^^^^^^^^^^^^^^^^^^^^^^
A list of Kafka brokers to connect to. For example, `PLAINTEXT://hostname:9092,SSL://hostname2:9092`

The effect of this setting depends on whether you specify `kafkastore.connection.url`.

If `kafkastore.connection.url` is not specified, then the Kafka cluster containing these bootstrap servers will be used both to coordinate |sr| instances (master election) and store schema data.

If `kafkastore.connection.url` is specified, then this setting is used to control how the |sr| connects to Kafka to store schema data and is particularly important when Kafka security is enabled. When this configuration is not specified, the |sr|'s internal Kafka clients will get their Kafka bootstrap server list from |zk| (configured with `kafkastore.connection.url`). In that case, all available listeners matching the `kafkastore.security.protocol` setting will be used.

By specifiying this configuration, you can control which endpoints are used to connect to Kafka. Kafka may expose multiple endpoints that all will be stored in |zk|, but the |sr| may need to be configured with just one of those endpoints, for example to control which security protocol it uses.

* Type: list
* Default: []
* Importance: medium

.. _sr-listeners:

<<<<<<< HEAD
``listeners``
^^^^^^^^^^^^^
Comma-separated list of listeners that listen for API requests over either HTTP or HTTPS. If a listener uses HTTPS, the appropriate SSL configuration parameters must be set as well.
=======
listeners
^^^^^^^^^
Comma-separated list of listeners that listen for API requests over either HTTP or HTTPS. If a listener uses HTTPS, the appropriate SSL configuration parameters need to be set as well.<a anchor="listeners"></a>
>>>>>>> 24893f49

|sr| identities are stored in |zk| and are made up of a hostname and port. If multiple listeners are configured, the first listener's port is used for its identity.

* Type: list
* Default: "http://0.0.0.0:8081"
* Importance: high

avro.compatibility.level
^^^^^^^^^^^^^^^^^^^^^^^^
The Avro compatibility type. Valid values are: none (new schema can be any valid Avro schema), backward (new schema can read data produced by latest registered schema), backward_transitive (new schema can read data produced by all previously registered schemas), forward (latest registered schema can read data produced by the new schema), forward_transitive (all previously registered schemas can read data produced by the new schema), full (new schema is backward and forward compatible with latest registered schema), full_transitive (new schema is backward and forward compatible with all previously registered schemas)

* Type: string
* Default: "backward"
* Importance: high

host.name
^^^^^^^^^
The host name advertised in |zk|. Make sure to set this if running |sr| with multiple nodes.

* Type: string
* Default: "192.168.50.1"
* Importance: high

kafkastore.ssl.key.password
^^^^^^^^^^^^^^^^^^^^^^^^^^^
The password of the key contained in the keystore.

* Type: string
* Default: ""
* Importance: high

kafkastore.ssl.keystore.location
^^^^^^^^^^^^^^^^^^^^^^^^^^^^^^^^
The location of the SSL keystore file.

* Type: string
* Default: ""
* Importance: high

kafkastore.ssl.keystore.password
^^^^^^^^^^^^^^^^^^^^^^^^^^^^^^^^
The password to access the keystore.

* Type: string
* Default: ""
* Importance: high

kafkastore.ssl.truststore.location
^^^^^^^^^^^^^^^^^^^^^^^^^^^^^^^^^^
The location of the SSL trust store file.

* Type: string
* Default: ""
* Importance: high

kafkastore.ssl.truststore.password
^^^^^^^^^^^^^^^^^^^^^^^^^^^^^^^^^^
The password to access the trust store.

* Type: string
* Default: ""
* Importance: high

kafkastore.topic
^^^^^^^^^^^^^^^^
The durable single partition topic that acts as the durable log for the data. This topic must be compacted to avoid losing data due to retention policy.

* Type: string
* Default: "_schemas"
* Importance: high

kafkastore.topic.replication.factor
^^^^^^^^^^^^^^^^^^^^^^^^^^^^^^^^^^^
The desired replication factor of the schema topic. The actual replication factor will be the smaller of this value and the number of live Kafka brokers.

* Type: int
* Default: 3
* Importance: high

response.mediatype.default
^^^^^^^^^^^^^^^^^^^^^^^^^^
The default response media type that should be used if no specify types are requested in an Accept header.

* Type: string
* Default: "application/vnd.schemaregistry.v1+json"
* Importance: high

ssl.keystore.location
^^^^^^^^^^^^^^^^^^^^^
Used for HTTPS. Location of the keystore file to use for SSL. IMPORTANT: Jetty requires that the key's CN, stored in the keystore, must match the FQDN.

* Type: string
* Default: ""
* Importance: high

ssl.keystore.password
^^^^^^^^^^^^^^^^^^^^^
Used for HTTPS. The store password for the keystore file.

* Type: password
* Default: ""
* Importance: high

ssl.key.password
^^^^^^^^^^^^^^^^
Used for HTTPS. The password of the private key in the keystore file.

* Type: password
* Default: ""
* Importance: high

ssl.truststore.location
^^^^^^^^^^^^^^^^^^^^^^^
Used for HTTPS. Location of the trust store. Required only to authenticate HTTPS clients.

* Type: string
* Default: ""
* Importance: high

ssl.truststore.password
^^^^^^^^^^^^^^^^^^^^^^^
Used for HTTPS. The store password for the trust store file.

* Type: password
* Default: ""
* Importance: high

response.mediatype.preferred
^^^^^^^^^^^^^^^^^^^^^^^^^^^^
An ordered list of the server's preferred media types used for responses, from most preferred to least.

* Type: list
* Default: [application/vnd.schemaregistry.v1+json, application/vnd.schemaregistry+json, application/json]
* Importance: high

zookeeper.set.acl
^^^^^^^^^^^^^^^^^
Whether or not to set an ACL in |zk| when znodes are created and |zk| SASL authentication is configured. IMPORTANT: if set to `true`, the |zk| SASL principal must be the same as the Kafka brokers.

* Type: boolean
* Default: false
* Importance: high

kafkastore.init.timeout.ms
^^^^^^^^^^^^^^^^^^^^^^^^^^
The timeout for initialization of the Kafka store, including creation of the Kafka topic that stores schema data.

* Type: int
* Default: 60000
* Importance: medium

kafkastore.security.protocol
^^^^^^^^^^^^^^^^^^^^^^^^^^^^
The security protocol to use when connecting with Kafka, the underlying persistent storage. Values can be `PLAINTEXT`, `SASL_PLAINTEXT`, `SSL` or `SASL_SSL`.

* Type: string
* Default: "PLAINTEXT"
* Importance: medium

kafkastore.ssl.enabled.protocols
^^^^^^^^^^^^^^^^^^^^^^^^^^^^^^^^
Protocols enabled for SSL connections.

* Type: string
* Default: "TLSv1.2,TLSv1.1,TLSv1"
* Importance: medium

kafkastore.ssl.keystore.type
^^^^^^^^^^^^^^^^^^^^^^^^^^^^
The file format of the keystore.

* Type: string
* Default: "JKS"
* Importance: medium

kafkastore.ssl.protocol
^^^^^^^^^^^^^^^^^^^^^^^
The SSL protocol used.

* Type: string
* Default: "TLS"
* Importance: medium

kafkastore.ssl.provider
^^^^^^^^^^^^^^^^^^^^^^^
The name of the security provider used for SSL.

* Type: string
* Default: ""
* Importance: medium

kafkastore.ssl.truststore.type
^^^^^^^^^^^^^^^^^^^^^^^^^^^^^^
The file format of the trust store.

* Type: string
* Default: "JKS"
* Importance: medium

kafkastore.timeout.ms
^^^^^^^^^^^^^^^^^^^^^
The timeout for an operation on the Kafka store

* Type: int
* Default: 500
* Importance: medium

master.eligibility
^^^^^^^^^^^^^^^^^^
If true, this node can participate in master election. In a multi-colo setup, turn this off for clusters in the slave data center.

* Type: boolean
* Default: true
* Importance: medium

kafkastore.sasl.kerberos.service.name
^^^^^^^^^^^^^^^^^^^^^^^^^^^^^^^^^^^^^
The Kerberos principal name that the Kafka client runs as. This can be defined either in the JAAS config file or here.

* Type: string
* Default: ""
* Importance: medium

kafkastore.sasl.mechanism
^^^^^^^^^^^^^^^^^^^^^^^^^
The SASL mechanism used for Kafka connections. GSSAPI is the default.

* Type: string
* Default: "GSSAPI"
* Importance: medium

access.control.allow.methods
^^^^^^^^^^^^^^^^^^^^^^^^^^^^
Set value to Jetty Access-Control-Allow-Origin header for specified methods

* Type: string
* Default: ""
* Importance: low

ssl.keystore.type
^^^^^^^^^^^^^^^^^
Used for HTTPS. The type of keystore file.

* Type: string
* Default: "JKS"
* Importance: medium

ssl.truststore.type
^^^^^^^^^^^^^^^^^^^
Used for HTTPS. The type of trust store file.

* Type: string
* Default: "JKS"
* Importance: medium

ssl.protocol
^^^^^^^^^^^^
Used for HTTPS. The SSL protocol used to generate the SslContextFactory.

* Type: string
* Default: "TLS"
* Importance: medium

ssl.provider
^^^^^^^^^^^^
Used for HTTPS. The SSL security provider name. Leave blank to use Jetty's default.

* Type: string
* Default: "" (Jetty's default)
* Importance: medium

ssl.client.auth
^^^^^^^^^^^^^^^
Used for HTTPS. Whether or not to require the HTTPS client to authenticate via the server's trust store.

* Type: boolean
* Default: false
* Importance: medium

ssl.enabled.protocols
^^^^^^^^^^^^^^^^^^^^^
Used for HTTPS. The list of protocols enabled for SSL connections. Comma-separated list. Leave blank to use Jetty's defaults.

* Type: list
* Default: "" (Jetty's default)
* Importance: medium

access.control.allow.origin
^^^^^^^^^^^^^^^^^^^^^^^^^^^
Set value for Jetty Access-Control-Allow-Origin header

* Type: string
* Default: ""
* Importance: low

debug
^^^^^
Boolean indicating whether extra debugging information is generated in some error response entities.

* Type: boolean
* Default: false
* Importance: low

kafkastore.ssl.cipher.suites
^^^^^^^^^^^^^^^^^^^^^^^^^^^^
A list of cipher suites used for SSL.

* Type: string
* Default: ""
* Importance: low

kafkastore.ssl.endpoint.identification.algorithm
^^^^^^^^^^^^^^^^^^^^^^^^^^^^^^^^^^^^^^^^^^^^^^^^
The endpoint identification algorithm to validate the server hostname using the server certificate.

* Type: string
* Default: ""
* Importance: low

kafkastore.ssl.keymanager.algorithm
^^^^^^^^^^^^^^^^^^^^^^^^^^^^^^^^^^^
The algorithm used by key manager factory for SSL connections.

* Type: string
* Default: "SunX509"
* Importance: low

kafkastore.ssl.trustmanager.algorithm
^^^^^^^^^^^^^^^^^^^^^^^^^^^^^^^^^^^^^
The algorithm used by the trust manager factory for SSL connections.

* Type: string
* Default: "PKIX"
* Importance: low

kafkastore.zk.session.timeout.ms
^^^^^^^^^^^^^^^^^^^^^^^^^^^^^^^^
|zk| session timeout

* Type: int
* Default: 30000
* Importance: low

metric.reporters
^^^^^^^^^^^^^^^^
A list of classes to use as metrics reporters. Implementing the <code>MetricReporter</code> interface allows plugging in classes that will be notified of new metric creation. The JmxReporter is always included to register JMX statistics.

* Type: list
* Default: []
* Importance: low

metrics.jmx.prefix
^^^^^^^^^^^^^^^^^^
Prefix to apply to metric names for the default JMX reporter.

* Type: string
* Default: "kafka.schema.registry"
* Importance: low

metrics.num.samples
^^^^^^^^^^^^^^^^^^^
The number of samples maintained to compute metrics.

* Type: int
* Default: 2
* Importance: low

metrics.sample.window.ms
^^^^^^^^^^^^^^^^^^^^^^^^
The metrics system maintains a configurable number of samples over a fixed window size. This configuration controls the size of the window. For example we might maintain two samples each measured over a 30 second period. When a window expires we erase and overwrite the oldest window.

* Type: long
* Default: 30000
* Importance: low

port
^^^^
DEPRECATED: port to listen on for new connections. Use :ref:`sr-listeners` instead.

* Type: int
* Default: 8081
* Importance: low

request.logger.name
^^^^^^^^^^^^^^^^^^^
Name of the SLF4J logger to write the NCSA Common Log Format request log.

* Type: string
* Default: "io.confluent.rest-utils.requests"
* Importance: low

schema.registry.inter.instance.protocol
^^^^^^^^^^^^^^^^^^^^^^^^^^^^^^^^^^^^^^^
The protocol used while making calls between the instances of |sr|. The slave to master node calls for writes and deletes will use the specified protocol. The default value would be `http`. When `https` is set, `ssl.keystore.` and `ssl.truststore.` configs are used while making the call.

* Type: string
* Default: "http"
* Importance: low

schema.registry.resource.extension.class
^^^^^^^^^^^^^^^^^^^^^^^^^^^^^^^^^^^^^^^^
Fully qualified class name of a valid implementation of the interface SchemaRegistryResourceExtension. This can be used to inject user defined resources like filters. Typically used to add custom capability like logging, security, etc

* Type: string
* Default: ""
* Importance: low

schema.registry.zk.namespace
^^^^^^^^^^^^^^^^^^^^^^^^^^^^
The string that is used as the |zk| namespace for storing |sr| metadata. |sr| instances which are part of the same |sr| service should have the same |zk| namespace.

* Type: string
* Default: "schema_registry"
* Importance: low

shutdown.graceful.ms
^^^^^^^^^^^^^^^^^^^^
Amount of time to wait after a shutdown request for outstanding requests to complete.

* Type: int
* Default: 1000
* Importance: low

ssl.keymanager.algorithm
^^^^^^^^^^^^^^^^^^^^^^^^
Used for HTTPS. The algorithm used by the key manager factory for SSL connections. Leave blank to use Jetty's default.

* Type: string
* Default: "" (Jetty's default)
* Importance: low

ssl.trustmanager.algorithm
^^^^^^^^^^^^^^^^^^^^^^^^^^
Used for HTTPS. The algorithm used by the trust manager factory for SSL connections. Leave blank to use Jetty's default.

* Type: string
* Default: "" (Jetty's default)
* Importance: low

ssl.cipher.suites
^^^^^^^^^^^^^^^^^
Used for HTTPS. A list of SSL cipher suites. Comma-separated list. Leave blank to use Jetty's defaults.

* Type: list
* Default: "" (Jetty's default)
* Importance: low

ssl.endpoint.identification.algorithm
^^^^^^^^^^^^^^^^^^^^^^^^^^^^^^^^^^^^^
Used for HTTPS. The endpoint identification algorithm to validate the server hostname using the server certificate. Leave blank to use Jetty's default.

* Type: string
* Default: "" (Jetty's default)
* Importance: low

kafkastore.sasl.kerberos.kinit.cmd
^^^^^^^^^^^^^^^^^^^^^^^^^^^^^^^^^^
The Kerberos kinit command path.

* Type: string
* Default: "/usr/bin/kinit"
* Importance: low

kafkastore.sasl.kerberos.min.time.before.relogin
^^^^^^^^^^^^^^^^^^^^^^^^^^^^^^^^^^^^^^^^^^^^^^^^
The login time between refresh attempts.

* Type: long
* Default: 60000
* Importance: low

kafkastore.sasl.kerberos.ticket.renew.jitter
^^^^^^^^^^^^^^^^^^^^^^^^^^^^^^^^^^^^^^^^^^^^
The percentage of random jitter added to the renewal time.

* Type: double
* Default: 0.05
* Importance: low

kafkastore.sasl.kerberos.ticket.renew.window.factor
^^^^^^^^^^^^^^^^^^^^^^^^^^^^^^^^^^^^^^^^^^^^^^^^^^^
Login thread will sleep until the specified window factor of time from last refresh to ticket's expiry has been reached, at which time it will try to renew the ticket.

* Type: double
* Default: 0.8
* Importance: low

kafkastore.group.id
^^^^^^^^^^^^^^^^^^^
Use this setting to override the group.id for the KafkaStore consumer.
This setting can become important when security is enabled, to ensure stability over the |sr| consumer's group.id

Without this configuration, group.id will be "schema-registry-<host>-<port>"

* Type: string
* Default: ""
* Importance: low<|MERGE_RESOLUTION|>--- conflicted
+++ resolved
@@ -26,16 +26,9 @@
 
 .. _sr-listeners:
 
-<<<<<<< HEAD
-``listeners``
-^^^^^^^^^^^^^
-Comma-separated list of listeners that listen for API requests over either HTTP or HTTPS. If a listener uses HTTPS, the appropriate SSL configuration parameters must be set as well.
-=======
 listeners
 ^^^^^^^^^
-Comma-separated list of listeners that listen for API requests over either HTTP or HTTPS. If a listener uses HTTPS, the appropriate SSL configuration parameters need to be set as well.<a anchor="listeners"></a>
->>>>>>> 24893f49
-
+Comma-separated list of listeners that listen for API requests over either HTTP or HTTPS. If a listener uses HTTPS, the appropriate SSL configuration parameters need to be set as well.
 |sr| identities are stored in |zk| and are made up of a hostname and port. If multiple listeners are configured, the first listener's port is used for its identity.
 
 * Type: list

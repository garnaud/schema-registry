<project xmlns:xsi="http://www.w3.org/2001/XMLSchema-instance"
         xmlns="http://maven.apache.org/POM/4.0.0"
         xsi:schemaLocation="http://maven.apache.org/POM/4.0.0 http://maven.apache.org/maven-v4_0_0.xsd">

    <modelVersion>4.0.0</modelVersion>

    <parent>
        <groupId>io.confluent</groupId>
        <artifactId>kafka-schema-registry-parent</artifactId>
<<<<<<< HEAD
        <version>3.1.0-SNAPSHOT</version>
=======
        <version>3.0.1-SNAPSHOT</version>
>>>>>>> f835af3a
    </parent>

    <groupId>io.confluent</groupId>
    <artifactId>kafka-schema-registry</artifactId>
    <packaging>jar</packaging>
    <name>kafka-schema-registry</name>

    <dependencies>
        <dependency>
            <groupId>io.confluent</groupId>
            <artifactId>kafka-schema-registry-client</artifactId>
            <version>${project.version}</version>
        </dependency>
        <dependency>
            <groupId>org.apache.kafka</groupId>
            <artifactId>kafka_${kafka.scala.version}</artifactId>
            <version>${kafka.version}</version>
        </dependency>
        <dependency>
            <groupId>org.apache.kafka</groupId>
            <artifactId>kafka-clients</artifactId>
            <version>${kafka.version}</version>
        </dependency>
        <dependency>
            <groupId>io.confluent</groupId>
            <artifactId>common-config</artifactId>
            <version>${confluent-common.version}</version>
        </dependency>
        <dependency>
            <groupId>io.confluent</groupId>
            <artifactId>common-utils</artifactId>
            <version>${confluent-common.version}</version>
        </dependency>
        <dependency>
            <groupId>org.glassfish.jersey.ext</groupId>
            <artifactId>jersey-bean-validation</artifactId>
            <version>${jersey.version}</version>
        </dependency>
        <dependency>
            <groupId>io.confluent</groupId>
            <artifactId>rest-utils</artifactId>
            <version>${restutils.version}</version>
        </dependency>
        <dependency>
            <groupId>org.slf4j</groupId>
            <artifactId>slf4j-log4j12</artifactId>
            <version>${log4j.version}</version>
        </dependency>
        <dependency>
            <groupId>org.apache.avro</groupId>
            <artifactId>avro</artifactId>
            <version>${avro.version}</version>
        </dependency>

        <dependency>
            <groupId>junit</groupId>
            <artifactId>junit</artifactId>
            <version>${junit.version}</version>
            <scope>test</scope>
        </dependency>
        <dependency>
            <groupId>org.apache.kafka</groupId>
            <artifactId>kafka_${kafka.scala.version}</artifactId>
            <version>${kafka.version}</version>
            <classifier>test</classifier>
            <scope>test</scope>
        </dependency>
        <dependency>
            <groupId>org.apache.kafka</groupId>
            <artifactId>kafka-clients</artifactId>
            <version>${kafka.version}</version>
            <classifier>test</classifier>
            <scope>test</scope>
        </dependency>
        <dependency>
            <groupId>org.bouncycastle</groupId>
            <artifactId>bcpkix-jdk15on</artifactId>
            <version>${bouncycastle.bcpkix.version}</version>
            <scope>test</scope>
        </dependency>
        <dependency>
            <groupId>io.confluent</groupId>
            <artifactId>kafka-avro-serializer</artifactId>
            <version>${project.version}</version>
            <scope>test</scope>
        </dependency>

    </dependencies>

    <build>
        <plugins>
            <plugin>
                <groupId>org.codehaus.mojo</groupId>
                <artifactId>exec-maven-plugin</artifactId>
                <version>1.2.1</version>
                <executions>
                    <execution>
                        <goals>
                            <goal>java</goal>
                        </goals>
                    </execution>
                </executions>
                <configuration>
                    <mainClass>io.confluent.kafka.schemaregistry.rest.SchemaRegistryMain</mainClass>
                </configuration>
            </plugin>
        </plugins>
    </build>
</project><|MERGE_RESOLUTION|>--- conflicted
+++ resolved
@@ -7,11 +7,7 @@
     <parent>
         <groupId>io.confluent</groupId>
         <artifactId>kafka-schema-registry-parent</artifactId>
-<<<<<<< HEAD
         <version>3.1.0-SNAPSHOT</version>
-=======
-        <version>3.0.1-SNAPSHOT</version>
->>>>>>> f835af3a
     </parent>
 
     <groupId>io.confluent</groupId>

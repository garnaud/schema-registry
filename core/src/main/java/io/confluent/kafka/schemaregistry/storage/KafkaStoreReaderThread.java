--- conflicted
+++ resolved
@@ -142,12 +142,7 @@
 
     log.info("Initialized last consumed offset to " + offsetInSchemasTopic);
 
-<<<<<<< HEAD
-    log.debug("Kafka store reader thread started with consumer properties "
-              + consumerProps.toString());
-=======
     log.debug("Kafka store reader thread started");
->>>>>>> d9807883
   }
 
   @Override

--- conflicted
+++ resolved
@@ -67,18 +67,12 @@
             log.error("Error while retrieving schema", e);
             return false;
           }
-<<<<<<< HEAD
           if (oldSchema != null
               && !oldSchema.isDeleted()
               && !oldSchema.getSchema().equals(schemaObj.getSchema())) {
-            log.error("Found a schema with duplicate ID {}", schemaObj.getId());
-=======
-          // Check the old schema even if it may be deleted, as the schema may still be in use.
-          if (oldSchema != null && !oldSchema.getSchema().equals(schemaObj.getSchema())) {
             log.error("Found a schema with duplicate ID {}.  This schema will not be "
                     + "registered since a schema already exists with this ID.",
                 schemaObj.getId());
->>>>>>> f2cb7747
             return false;
           }
         }

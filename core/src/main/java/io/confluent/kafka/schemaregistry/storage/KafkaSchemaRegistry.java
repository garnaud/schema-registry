/**
 * Copyright 2014 Confluent Inc.
 *
 * Licensed under the Apache License, Version 2.0 (the "License");
 * you may not use this file except in compliance with the License.
 * You may obtain a copy of the License at
 *
 * http://www.apache.org/licenses/LICENSE-2.0
 *
 * Unless required by applicable law or agreed to in writing, software
 * distributed under the License is distributed on an "AS IS" BASIS,
 * WITHOUT WARRANTIES OR CONDITIONS OF ANY KIND, either express or implied.
 * See the License for the specific language governing permissions and
 * limitations under the License.
 */
package io.confluent.kafka.schemaregistry.storage;

import org.I0Itec.zkclient.ZkClient;
import org.apache.avro.reflect.Nullable;
import org.apache.kafka.clients.producer.ProducerConfig;
import org.slf4j.Logger;
import org.slf4j.LoggerFactory;

import java.io.IOException;
import java.util.Collections;
import java.util.HashMap;
import java.util.HashSet;
import java.util.Iterator;
import java.util.List;
import java.util.Map;
import java.util.Set;
import java.util.Vector;
import java.util.concurrent.TimeUnit;
import java.util.concurrent.atomic.AtomicInteger;

import io.confluent.common.metrics.JmxReporter;
import io.confluent.common.metrics.MetricConfig;
import io.confluent.common.metrics.MetricName;
import io.confluent.common.metrics.Metrics;
import io.confluent.common.metrics.MetricsReporter;
import io.confluent.common.metrics.Sensor;
import io.confluent.common.metrics.stats.Gauge;
import io.confluent.common.utils.SystemTime;
import io.confluent.common.utils.zookeeper.ZkData;
import io.confluent.common.utils.zookeeper.ZkUtils;
import io.confluent.kafka.schemaregistry.avro.AvroCompatibilityLevel;
import io.confluent.kafka.schemaregistry.avro.AvroSchema;
import io.confluent.kafka.schemaregistry.avro.AvroUtils;
import io.confluent.kafka.schemaregistry.client.rest.entities.Schema;
import io.confluent.kafka.schemaregistry.client.rest.entities.SchemaString;
import io.confluent.kafka.schemaregistry.client.rest.entities.requests.RegisterSchemaRequest;
import io.confluent.kafka.schemaregistry.client.rest.exceptions.RestClientException;
import io.confluent.kafka.schemaregistry.rest.SchemaRegistryConfig;
import io.confluent.kafka.schemaregistry.rest.VersionId;
import io.confluent.kafka.schemaregistry.rest.exceptions.IncompatibleAvroSchemaException;
import io.confluent.kafka.schemaregistry.rest.exceptions.InvalidAvroException;
import io.confluent.kafka.schemaregistry.rest.resources.SchemaIdAndSubjects;
import io.confluent.kafka.schemaregistry.storage.exceptions.SchemaRegistryException;
import io.confluent.kafka.schemaregistry.storage.exceptions.StoreException;
import io.confluent.kafka.schemaregistry.storage.exceptions.StoreInitializationException;
import io.confluent.kafka.schemaregistry.storage.serialization.Serializer;
import io.confluent.kafka.schemaregistry.storage.serialization.ZkStringSerializer;
import io.confluent.kafka.schemaregistry.client.rest.utils.RestUtils;
import io.confluent.kafka.schemaregistry.zookeeper.SchemaRegistryIdentity;
import io.confluent.kafka.schemaregistry.zookeeper.ZookeeperMasterElector;
import io.confluent.rest.exceptions.RestException;

public class KafkaSchemaRegistry implements SchemaRegistry {

  /**
   * Schema versions under a particular subject are indexed from MIN_VERSION.
   */
  public static final int MIN_VERSION = 1;
  public static final int MAX_VERSION = Integer.MAX_VALUE;
  private static final String ZOOKEEPER_SCHEMA_ID_COUNTER = "/schema_id_counter";
  private static final int ZOOKEEPER_SCHEMA_ID_COUNTER_BATCH_SIZE = 20;
  private static final int ZOOKEEPER_SCHEMA_ID_COUNTER_BATCH_WRITE_RETRY_BACKOFF_MS = 50;
  private static final Logger log = LoggerFactory.getLogger(KafkaSchemaRegistry.class);
  final Map<Integer, SchemaKey> guidToSchemaKey;
  final Map<MD5, SchemaIdAndSubjects> schemaHashToGuid;
  private final KafkaStore<SchemaRegistryKey, SchemaRegistryValue> kafkaStore;
  private final Serializer<SchemaRegistryKey, SchemaRegistryValue> serializer;
  private final SchemaRegistryIdentity myIdentity;
  private final Object masterLock = new Object();
  private final AvroCompatibilityLevel defaultCompatibilityLevel;
  private final String kafkaClusterZkUrl;
  private String schemaRegistryZkUrl;
  private ZkClient zkClient;
  private final int zkSessionTimeoutMs;
  private final String clusterName;
  private SchemaRegistryIdentity masterIdentity;
  private ZookeeperMasterElector masterElector = null;
  private final boolean isEligibleForMasterElector;
  private AtomicInteger schemaIdCounter;
  private int maxSchemaIdCounterValue;
  private final Metrics metrics;
  private Sensor masterNodeSensor;
  // Track the largest id in the kafka store so far (-1 indicates none in the store)
  private int maxIdInStore = -1;

  public KafkaSchemaRegistry(SchemaRegistryConfig config,
                             Serializer<SchemaRegistryKey, SchemaRegistryValue> serializer)
      throws SchemaRegistryException {
    String host = config.getString(SchemaRegistryConfig.HOST_NAME_CONFIG);
    int port = config.getInt(SchemaRegistryConfig.PORT_CONFIG);
    clusterName = config.getString(SchemaRegistryConfig.CLUSTER_NAME);
    isEligibleForMasterElector = config.getBoolean(SchemaRegistryConfig.MASTER_ELIGIBILITY);
    myIdentity = new SchemaRegistryIdentity(host, port, isEligibleForMasterElector);
    kafkaClusterZkUrl =
        config.getString(SchemaRegistryConfig.KAFKASTORE_CONNECTION_URL_CONFIG);
    zkSessionTimeoutMs =
        config.getInt(SchemaRegistryConfig.KAFKASTORE_ZK_SESSION_TIMEOUT_MS_CONFIG);
    this.serializer = serializer;
    this.defaultCompatibilityLevel = config.compatibilityType();
    this.guidToSchemaKey = new HashMap<Integer, SchemaKey>();
    this.schemaHashToGuid = new HashMap<MD5, SchemaIdAndSubjects>();
    kafkaStore =
        new KafkaStore<SchemaRegistryKey, SchemaRegistryValue>(config,
                                                               new KafkaStoreMessageHandler(this),
                                                               this.serializer,
                                                               new InMemoryStore<SchemaRegistryKey, SchemaRegistryValue>());
    MetricConfig metricConfig =
        new MetricConfig().samples(config.getInt(ProducerConfig.METRICS_NUM_SAMPLES_CONFIG))
        .timeWindow(config.getLong(ProducerConfig.METRICS_SAMPLE_WINDOW_MS_CONFIG),
                    TimeUnit.MILLISECONDS);
    List<MetricsReporter> reporters = config.getConfiguredInstances(ProducerConfig.METRIC_REPORTER_CLASSES_CONFIG,
                                                                    MetricsReporter.class);
    String jmxPrefix = "kafka.schema.registry";
    reporters.add(new JmxReporter(jmxPrefix));
    this.metrics = new Metrics(metricConfig, reporters, new SystemTime());
    this.masterNodeSensor = metrics.sensor("master-slave-role");
    MetricName
        m = new MetricName("master-slave-role", "master-slave-role", 
                           "1.0 indicates the node is the active master in the cluster and is the" 
                           + " node where all register schema and config update requests are " 
                           + "served.");
    this.masterNodeSensor.add(m, new Gauge());
  }

  @Override
  public void init() throws SchemaRegistryException {
    try {
      kafkaStore.init();
    } catch (StoreInitializationException e) {
      throw new SchemaRegistryException("Error while initializing the datastore", e);
    }
    createZkNamespace();
    masterElector = new ZookeeperMasterElector(zkClient, myIdentity, this, 
                                               isEligibleForMasterElector);
  }

  private void createZkNamespace() {
    String kafkaNamespace = "";
    int kafkaNamespaceIndex = kafkaClusterZkUrl.indexOf("/");
    if (kafkaNamespaceIndex > 0) {
      kafkaNamespace = kafkaClusterZkUrl.substring(kafkaNamespaceIndex);
    }
    String zkConnForNamespaceCreation = kafkaClusterZkUrl;
    if (kafkaNamespace.length() > 1) {
      zkConnForNamespaceCreation = kafkaClusterZkUrl.substring(0, kafkaNamespaceIndex);
    }
    String schemaRegistryNamespace = "/" + clusterName;
    schemaRegistryZkUrl = zkConnForNamespaceCreation + schemaRegistryNamespace;

    ZkClient zkClientForNamespaceCreation = new ZkClient(zkConnForNamespaceCreation,
                                                         zkSessionTimeoutMs, zkSessionTimeoutMs,
                                                         new ZkStringSerializer());
    // create the zookeeper namespace using cluster.name if it doesn't already exist
    ZkUtils.makeSurePersistentPathExists(zkClientForNamespaceCreation, schemaRegistryNamespace);
    log.info("Created schema registry namespace " + 
             zkConnForNamespaceCreation + schemaRegistryNamespace);
    zkClientForNamespaceCreation.close();
    this.zkClient = new ZkClient(schemaRegistryZkUrl, zkSessionTimeoutMs, zkSessionTimeoutMs,
                                 new ZkStringSerializer());
    System.out.println("Schema registry url = " + schemaRegistryZkUrl);
  }
  
  public boolean isMaster() {
    synchronized (masterLock) {
      if (masterIdentity != null && masterIdentity.equals(myIdentity)) {
        return true;
      } else {
        return false;
      }
    }
  }

  /**
   * 'Inform' this SchemaRegistry instance which SchemaRegistry is the current master.
   * If this instance is set as the new master, ensure it is up-to-date with data in
   * the kafka store, and tell Zookeeper to allocate the next batch of IDs.
   *
   * @param schemaRegistryIdentity Identity of the current master. null means no master is alive.
   * @throws SchemaRegistryException
   */
  public void setMaster(@Nullable SchemaRegistryIdentity schemaRegistryIdentity)
      throws SchemaRegistryException {
    log.debug("Setting the master to " + schemaRegistryIdentity);

    // Only schema registry instances eligible for master can be set to master
    if (schemaRegistryIdentity != null && !schemaRegistryIdentity.getMasterEligibility()) {
      throw new SchemaRegistryException("Tried to set an ineligible node to master: " +
                                        schemaRegistryIdentity);
    }

    synchronized (masterLock) {
      masterIdentity = schemaRegistryIdentity;
      if (isMaster()) {
        // To become the master, wait until the Kafka store is fully caught up.
        try {
          kafkaStore.waitUntilBootstrapCompletes();
        } catch (StoreException e) {
          throw new SchemaRegistryException(e);
        }
        schemaIdCounter = new AtomicInteger(nextSchemaIdCounterBatch());
        maxSchemaIdCounterValue =
            schemaIdCounter.intValue() + ZOOKEEPER_SCHEMA_ID_COUNTER_BATCH_SIZE;
        masterNodeSensor.record(1.0);
      } else {
        masterNodeSensor.record(0.0);
      }
    }
  }

  /**
   * Return json data encoding basic information about this SchemaRegistry instance, such as
   * host, port, etc.
   */
  public SchemaRegistryIdentity myIdentity() {
    return myIdentity;
  }

  /**
   * Return the identity of the SchemaRegistry that this instance thinks is current master.
   * Any request that requires writing new data gets forwarded to the master.
   */
  public SchemaRegistryIdentity masterIdentity() {
    synchronized (masterLock) {
      return masterIdentity;
    }
  }

  @Override
  public int register(String subject,
                      Schema schema)
      throws SchemaRegistryException {
    try {
      // see if the schema to be registered already exists
      AvroSchema avroSchema = canonicalizeSchema(schema);
      MD5 md5 = MD5.ofString(schema.getSchema());
      int schemaId = -1;
      if (this.schemaHashToGuid.containsKey(md5)) {
        SchemaIdAndSubjects schemaIdAndSubjects = this.schemaHashToGuid.get(md5);
        if (schemaIdAndSubjects.hasSubject(subject)) {
          // return only if the schema was previously registered under the input subject
          return schemaIdAndSubjects.getSchemaId();
        } else {
          // need to register schema under the input subject
          schemaId = schemaIdAndSubjects.getSchemaId();
        }
      }

      // determine the latest version of the schema in the subject
      Iterator<Schema> allVersions = getAllVersions(subject);
      Schema latestSchema = null;
      int newVersion = MIN_VERSION;
      while (allVersions.hasNext()) {
        latestSchema = allVersions.next();
        newVersion = latestSchema.getVersion() + 1;
      }

      // assign a guid and put the schema in the kafka store
      if (latestSchema == null || isCompatible(subject, avroSchema.canonicalString,
                                               latestSchema.getSchema())) {
        SchemaKey keyForNewVersion = new SchemaKey(subject, newVersion);
        schema.setVersion(newVersion);

        if (schemaId > 0) {
          schema.setId(schemaId);
        } else {
          schema.setId(schemaIdCounter.getAndIncrement());
        }
        if (schemaIdCounter.get() == maxSchemaIdCounterValue) {
          maxSchemaIdCounterValue =
              nextSchemaIdCounterBatch().intValue() + ZOOKEEPER_SCHEMA_ID_COUNTER_BATCH_SIZE;
        }
<<<<<<< HEAD
        kafkaStore.put(keyForNewVersion, schema);
=======

        SchemaValue schemaValue = new SchemaValue(schema);
        kafkaStore.put(keyForNewVersion, schemaValue);
>>>>>>> b819bf8b
        return schema.getId();
      } else {
        throw new IncompatibleAvroSchemaException(
            "New schema is incompatible with the latest schema " + latestSchema);
      }
    } catch (StoreException e) {
      throw new SchemaRegistryException("Error while registering the schema in the" +
                                        " backend Kafka store", e);
    }
  }

  public int registerOrForward(String subject,
                               Schema schema,
                               Map<String, String> headerProperties)
      throws SchemaRegistryException {
    synchronized (masterLock) {
      if (isMaster()) {
        return register(subject, schema);
      } else {
        // forward registering request to the master
        if (masterIdentity != null) {
          return forwardRegisterRequestToMaster(subject, schema.getSchema(),
                                                masterIdentity.getHost(),
                                                masterIdentity.getPort(), headerProperties);
        } else {
          throw new SchemaRegistryException("Register schema request failed since master is "
                                            + "unknown");
        }
      }
    }
  }

  public Schema lookUpSchemaUnderSubjectOrForward(
      String subject, Schema schema, Map<String, String> headerProperties)
  throws SchemaRegistryException {
    synchronized (masterLock) {
      if (isMaster()) {
        return lookUpSchemaUnderSubject(subject, schema);
      } else {
        // forward registering request to the master
        if (masterIdentity != null) {
          return forwardSubjectVersionRequestToMaster(subject, schema.getSchema(),
                                                      masterIdentity.getHost(),
                                                      masterIdentity.getPort(), headerProperties);
        } else {
          throw new SchemaRegistryException("Register schema request failed since master is "
                                            + "unknown");
        }
      }
    }
  }

  /**
   * Checks if given schema was ever registered under a subject. If found, it returns the version of
   * the schema under the subject. If not, returns -1
   */
  public Schema lookUpSchemaUnderSubject(
      String subject, Schema schema)
  throws SchemaRegistryException {
    // see if the schema to be registered already exists
    MD5 md5 = MD5.ofString(schema.getSchema());
    if (this.schemaHashToGuid.containsKey(md5)) {
      SchemaIdAndSubjects schemaIdAndSubjects = this.schemaHashToGuid.get(md5);
      if (schemaIdAndSubjects.hasSubject(subject)) {
        Schema matchingSchema = new Schema(subject,
                                           schemaIdAndSubjects.getVersion(subject),
                                           schemaIdAndSubjects.getSchemaId(),
                                           schema.getSchema());
        return matchingSchema;
      } else {
        // this schema was never registered under the input subject
        return null;
      }
    } else {
      // this schema was never registered in the registry under any subject
      return null;
    }
  }

  /**
   * Allocate and lock the next batch of ids. Indicate a lock over the next batch by writing
   * the upper bound of the batch to zookeeper.
   *
   * When a schema registry server is initialized, kafka may have preexisting persistent
   * schema -> id assignments, and zookeeper may have preexisting counter data.
   * Therefore, when allocating the next batch of ids, it's necessary to ensure the entire new batch
   * is both greater than the greatest id in kafka and greater than the
   * previously recorded batch in zookeeper.
   *
   * Return the start index of the next batch.
   */
  private Integer nextSchemaIdCounterBatch() throws SchemaRegistryException {
    int nextIdBatchLowerBound = 0;

    // create ZOOKEEPER_SCHEMA_ID_COUNTER if it already doesn't exist
    if (!zkClient.exists(ZOOKEEPER_SCHEMA_ID_COUNTER)) {
      // Infer next batch from preexisting kafka data (if present)
      nextIdBatchLowerBound = getNextBatchLowerBoundFromKafkaStore();
      int nextIdBatchUpperBound = nextIdBatchLowerBound + ZOOKEEPER_SCHEMA_ID_COUNTER_BATCH_SIZE;
      ZkUtils.createPersistentPath(zkClient, ZOOKEEPER_SCHEMA_ID_COUNTER,
                                   String.valueOf(nextIdBatchUpperBound));
      return nextIdBatchLowerBound;
    }

    // ZOOKEEPER_SCHEMA_ID_COUNTER exists
    int newSchemaIdCounterDataVersion = -1;
    while (newSchemaIdCounterDataVersion < 0) {
      int zkNextIdBatchLowerBound = 0;

      // read the latest counter value
      final ZkData counterValue = ZkUtils.readData(zkClient, ZOOKEEPER_SCHEMA_ID_COUNTER);
      if (counterValue.getData() != null) {
        zkNextIdBatchLowerBound = Integer.valueOf(counterValue.getData());
      } else {
        throw new SchemaRegistryException(
            "Failed to initialize schema registry. Failed to read schema id counter " +
            ZOOKEEPER_SCHEMA_ID_COUNTER + " from zookeeper");
      }
      nextIdBatchLowerBound =
          Math.max(zkNextIdBatchLowerBound, getNextBatchLowerBoundFromKafkaStore());

      // conditionally update the zookeeper path with the upper bound of the new id batch
      String newCounterValue = String.valueOf(nextIdBatchLowerBound +
                                              ZOOKEEPER_SCHEMA_ID_COUNTER_BATCH_SIZE);

      // newSchemaIdCounterDataVersion < 0 indicates a failed conditional update. Most probable reason is the
      // existence of another master who also tries to do the same counter batch allocation at
      // the same time. If this happens, re-read the value and continue until one master is
      // determined to be the zombie master.
      // NOTE: The handling of multiple masters is still a TODO
      newSchemaIdCounterDataVersion = ZkUtils.conditionalUpdatePersistentPath(zkClient,
                                                  ZOOKEEPER_SCHEMA_ID_COUNTER,
                                                  newCounterValue,
                                                  counterValue.getStat().getVersion(),
                                                  null);
      try {
        Thread.sleep(ZOOKEEPER_SCHEMA_ID_COUNTER_BATCH_WRITE_RETRY_BACKOFF_MS);
      } catch (InterruptedException ignored) { }
    }

    return nextIdBatchLowerBound;
  }

  private int forwardRegisterRequestToMaster(String subject, String schemaString, String host,
                                             int port,
                                             Map<String, String> headerProperties)
      throws SchemaRegistryException {
    String baseUrl = String.format("http://%s:%d", host, port);
    RegisterSchemaRequest registerSchemaRequest = new RegisterSchemaRequest();
    registerSchemaRequest.setSchema(schemaString);
    log.debug(String.format("Forwarding registering schema request %s to %s",
                            registerSchemaRequest, baseUrl));
    try {
      int id = RestUtils.registerSchema(baseUrl, headerProperties, registerSchemaRequest,
                                        subject);
      return id;
    } catch (IOException e) {
      throw new SchemaRegistryException(
          String.format("Unexpected error while forwarding the registering schema request %s to %s",
                        registerSchemaRequest, baseUrl),
          e);
    } catch (RestClientException e) {
      throw new RestException(e.getMessage(), e.getStatus(), e.getErrorCode(), e);
    }
  }

  private Schema forwardSubjectVersionRequestToMaster(
      String subject, String schemaString, String host, int port,
      Map<String, String> headerProperties) throws SchemaRegistryException {
    String baseUrl = String.format("http://%s:%d", host, port);
    RegisterSchemaRequest registerSchemaRequest = new RegisterSchemaRequest();
    registerSchemaRequest.setSchema(schemaString);
    log.debug(String.format("Forwarding schema version search request %s to %s",
                            registerSchemaRequest, baseUrl));
    try {
      Schema schema =
          RestUtils.lookUpSubjectVersion(baseUrl, headerProperties, registerSchemaRequest,
                                         subject);
      return schema;
    } catch (IOException e) {
      throw new SchemaRegistryException(
          String.format("Unexpected error while forwarding the registering schema request %s to %s",
                        registerSchemaRequest, baseUrl),
          e);
    } catch (RestClientException e) {
      throw new RestException(e.getMessage(), e.getStatus(), e.getErrorCode(), e);
    }
  }

  private AvroSchema canonicalizeSchema(Schema schema) {
    AvroSchema avroSchema = AvroUtils.parseSchema(schema.getSchema());
    if (avroSchema == null) {
      throw new InvalidAvroException();
    }
    schema.setSchema(avroSchema.canonicalString);
    return avroSchema;
  }

  @Override
  public Schema get(String subject, int version) throws SchemaRegistryException {
    VersionId versionId = new VersionId(version);
    if (versionId.isLatest()) {
      return getLatestVersion(subject);
    } else {
      SchemaKey key = new SchemaKey(subject, version);
      try {
        SchemaValue schemaValue = (SchemaValue) kafkaStore.get(key);
        Schema schema = getSchemaEntityFromSchemaValue(schemaValue);
        return schema;
      } catch (StoreException e) {
        throw new SchemaRegistryException(
            "Error while retrieving schema from the backend Kafka" +
            " store", e);
      }
    }
  }

  @Override
  public SchemaString get(int id) throws SchemaRegistryException {
    SchemaValue schema = null;
    try {
      SchemaKey subjectVersionKey = guidToSchemaKey.get(id);      
      if (subjectVersionKey == null) {
        return null;
      }
        schema = (SchemaValue) kafkaStore.get(subjectVersionKey);
    } catch (StoreException e) {
      throw new SchemaRegistryException(
          "Error while retrieving schema with id " + id + " from the backend Kafka" +
          " store", e);
    }
    SchemaString schemaString = new SchemaString();
    schemaString.setSchemaString(schema.getSchema());
    return schemaString;
  }

  @Override
  public Set<String> listSubjects() throws SchemaRegistryException {
    try {
      Iterator<SchemaRegistryKey> allKeys = kafkaStore.getAllKeys();
      return extractUniqueSubjects(allKeys);
    } catch (StoreException e) {
      throw new SchemaRegistryException(
          "Error from the backend Kafka store", e);
    }
  }

  private Set<String> extractUniqueSubjects(Iterator<SchemaRegistryKey> allKeys) {
    Set<String> subjects = new HashSet<String>();
    while (allKeys.hasNext()) {
      SchemaRegistryKey k = allKeys.next();
      if (k instanceof SchemaKey) {
        SchemaKey key = (SchemaKey) k;
        subjects.add(key.getSubject());
      }
    }
    return subjects;
  }

  @Override
  public Iterator<Schema> getAllVersions(String subject) throws SchemaRegistryException {
    try {
      SchemaKey key1 = new SchemaKey(subject, MIN_VERSION);
      SchemaKey key2 = new SchemaKey(subject, MAX_VERSION);
      Iterator<SchemaRegistryValue> allVersions = kafkaStore.getAll(key1, key2);
      return sortSchemasByVersion(allVersions).iterator();
    } catch (StoreException e) {
      throw new SchemaRegistryException(
          "Error from the backend Kafka store", e);
    }
  }

  @Override
  public Schema getLatestVersion(String subject) throws SchemaRegistryException {
    try {
      SchemaKey key1 = new SchemaKey(subject, MIN_VERSION);
      SchemaKey key2 = new SchemaKey(subject, MAX_VERSION);
      Iterator<SchemaRegistryValue> allVersions = kafkaStore.getAll(key1, key2);
      Vector<Schema> sortedVersions = sortSchemasByVersion(allVersions);
      Schema latestSchema = null;
      if (sortedVersions.size() > 0) {
        latestSchema = sortedVersions.lastElement();
      }
      return latestSchema;
    } catch (StoreException e) {
      throw new SchemaRegistryException(
          "Error from the backend Kafka store", e);
    }
  }

  @Override
  public void close() {
    log.info("Shutting down schema registry");
    kafkaStore.close();
    if (masterElector != null) {
      masterElector.close();
    }
    if (zkClient != null) {
      zkClient.close();
    }
  }

  public void updateCompatibilityLevel(String subject, AvroCompatibilityLevel newCompatibilityLevel)
      throws SchemaRegistryException {
    synchronized (masterLock) {
      if (isMaster()) {
        ConfigKey configKey = new ConfigKey(subject);
        try {
          kafkaStore.put(configKey, new ConfigValue(newCompatibilityLevel));
          log.debug("Wrote new compatibility level: " + newCompatibilityLevel.name + " to the"
                    + " Kafka data store with key " + configKey.toString());
        } catch (StoreException e) {
          throw new SchemaRegistryException("Failed to write new config value to the store", e);
        }
      } else {
        // TODO: logic to forward will be included as part of issue#35
        throw new SchemaRegistryException("Config update request failed since this is not the "
                                          + "master");

      }
    }
  }

  public AvroCompatibilityLevel getCompatibilityLevel(String subject)
      throws SchemaRegistryException {
    ConfigKey subjectConfigKey = new ConfigKey(subject);
    ConfigValue config;
    try {
      config = (ConfigValue) kafkaStore.get(subjectConfigKey);
      if (config == null && subject == null) {
        // if top level config was never updated, send the configured value for this instance
        config = new ConfigValue(this.defaultCompatibilityLevel);
      } else if (config == null) {
        config = new ConfigValue();
      }
    } catch (StoreException e) {
      throw new SchemaRegistryException("Failed to read config from the kafka store", e);
    }
    return config.getCompatibilityLevel();
  }

  @Override
  public boolean isCompatible(String subject,
                              String newSchemaObj,
                              String latestSchema)
  throws SchemaRegistryException {
    AvroSchema newAvroSchema = AvroUtils.parseSchema(newSchemaObj);
    AvroSchema latestAvroSchema = AvroUtils.parseSchema(latestSchema);
    if (latestSchema == null) {
      throw new SchemaRegistryException(
          "Existing schema " + latestSchema + " is not a valid Avro schema");
    }
    AvroCompatibilityLevel compatibility = getCompatibilityLevel(subject);
    if (compatibility == null) {
      compatibility = getCompatibilityLevel(null);
    }
    return compatibility.compatibilityChecker
        .isCompatible(newAvroSchema.schemaObj, latestAvroSchema.schemaObj);
  }

  private Vector<Schema> sortSchemasByVersion(Iterator<SchemaRegistryValue> schemas) {
    Vector<Schema> schemaVector = new Vector<Schema>();
    while (schemas.hasNext()) {
      SchemaValue schemaValue = (SchemaValue) schemas.next();
      schemaVector.add(getSchemaEntityFromSchemaValue(schemaValue));
    }
    Collections.sort(schemaVector);
    return schemaVector;
  }

<<<<<<< HEAD
  int getMaxIdInStore() {
    return this.maxIdInStore;
  }

  void setMaxIdInStore(int id) {
    this.maxIdInStore = id;
  }

  /**
   * Return a minimum lower bound on the next batch of ids based on ids currently in the
   * kafka store.
   */
  private int getNextBatchLowerBoundFromKafkaStore() {
    synchronized (masterLock) {
      if (this.getMaxIdInStore() < 0) {
        return 0;
      }

      int nextBatchLowerBound = 1 + this.getMaxIdInStore() / ZOOKEEPER_SCHEMA_ID_COUNTER_BATCH_SIZE;
      return nextBatchLowerBound * ZOOKEEPER_SCHEMA_ID_COUNTER_BATCH_SIZE;
    }
=======
  private Schema getSchemaEntityFromSchemaValue(SchemaValue schemaValue) {
    if (schemaValue == null) {
      return null;
    }
    return new Schema(schemaValue.getSubject(), schemaValue.getVersion(),
                      schemaValue.getId(), schemaValue.getSchema());
>>>>>>> b819bf8b
  }
}<|MERGE_RESOLUTION|>--- conflicted
+++ resolved
@@ -284,13 +284,9 @@
           maxSchemaIdCounterValue =
               nextSchemaIdCounterBatch().intValue() + ZOOKEEPER_SCHEMA_ID_COUNTER_BATCH_SIZE;
         }
-<<<<<<< HEAD
-        kafkaStore.put(keyForNewVersion, schema);
-=======
 
         SchemaValue schemaValue = new SchemaValue(schema);
         kafkaStore.put(keyForNewVersion, schemaValue);
->>>>>>> b819bf8b
         return schema.getId();
       } else {
         throw new IncompatibleAvroSchemaException(
@@ -661,7 +657,14 @@
     return schemaVector;
   }
 
-<<<<<<< HEAD
+  private Schema getSchemaEntityFromSchemaValue(SchemaValue schemaValue) {
+    if (schemaValue == null) {
+      return null;
+    }
+    return new Schema(schemaValue.getSubject(), schemaValue.getVersion(),
+                      schemaValue.getId(), schemaValue.getSchema());
+  }
+
   int getMaxIdInStore() {
     return this.maxIdInStore;
   }
@@ -683,13 +686,5 @@
       int nextBatchLowerBound = 1 + this.getMaxIdInStore() / ZOOKEEPER_SCHEMA_ID_COUNTER_BATCH_SIZE;
       return nextBatchLowerBound * ZOOKEEPER_SCHEMA_ID_COUNTER_BATCH_SIZE;
     }
-=======
-  private Schema getSchemaEntityFromSchemaValue(SchemaValue schemaValue) {
-    if (schemaValue == null) {
-      return null;
-    }
-    return new Schema(schemaValue.getSubject(), schemaValue.getVersion(),
-                      schemaValue.getId(), schemaValue.getSchema());
->>>>>>> b819bf8b
   }
 }
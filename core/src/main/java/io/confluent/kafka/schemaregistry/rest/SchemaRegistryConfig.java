--- conflicted
+++ resolved
@@ -138,10 +138,6 @@
       "kafkastore.sasl.kerberos.ticket.renew.jitter";
   public static final String KAFKASTORE_SASL_KERBEROS_TICKET_RENEW_WINDOW_FACTOR_CONFIG =
       "kafkastore.sasl.kerberos.ticket.renew.window.factor";
-<<<<<<< HEAD
-  public static final String SCHEMAREGISTRY_RESOURCE_EXTENSION_CONFIG =
-      "schema.registry.resource.extension.class";
-=======
 
   protected static final String SCHEMAREGISTRY_CONNECTION_URL_DOC =
       "Zookeeper URL used by the schema registry instances to coordinate. If not specified, it "
@@ -151,7 +147,9 @@
       + "This setting is useful if you need to use a different Zookeeper cluster than your Kafka "
       + "cluster uses, for example if you use a cloud hosted Kafka cluster that does not expose "
       + "its underlying Zookeeper cluster.";
->>>>>>> 993d8e24
+
+  public static final String SCHEMAREGISTRY_RESOURCE_EXTENSION_CONFIG =
+      "schema.registry.resource.extension.class";
 
   protected static final String KAFKASTORE_CONNECTION_URL_DOC =
       "Zookeeper URL for the Kafka cluster";
@@ -295,36 +293,20 @@
 
     return baseConfigDef()
         .defineOverride(PORT_CONFIG, ConfigDef.Type.INT, SCHEMAREGISTRY_PORT_DEFAULT,
-            ConfigDef.Importance.LOW, PORT_CONFIG_DOC
-        )
+                        ConfigDef.Importance.LOW, PORT_CONFIG_DOC)
         .defineOverride(LISTENERS_CONFIG, ConfigDef.Type.LIST, SCHEMAREGISTRY_LISTENERS_DEFAULT,
-            ConfigDef.Importance.HIGH, LISTENERS_DOC + "\n\n"
-                                       + "Schema Registry identities are stored in "
-                                       + "ZooKeeper and are made up of a hostname and "
-                                       + "port. "
-                                       + "If multiple listeners are configured, the "
-                                       + "first listener's port is used for its "
-                                       + "identity."
-        )
+                        ConfigDef.Importance.HIGH, LISTENERS_DOC + "\n\n"
+                                                   + "Schema Registry identities are stored in "
+                                                   + "ZooKeeper and are made up of a hostname and "
+                                                   + "port. "
+                                                   + "If multiple listeners are configured, the "
+                                                   + "first listener's port is used for its "
+                                                   + "identity.")
         .defineOverride(RESPONSE_MEDIATYPE_PREFERRED_CONFIG, ConfigDef.Type.LIST,
-            PREFERRED_RESPONSE_TYPES,
-            ConfigDef.Importance.HIGH,
-            RESPONSE_MEDIATYPE_PREFERRED_CONFIG_DOC
-        )
+                        PREFERRED_RESPONSE_TYPES,
+                        ConfigDef.Importance.HIGH,
+                        RESPONSE_MEDIATYPE_PREFERRED_CONFIG_DOC)
         .defineOverride(RESPONSE_MEDIATYPE_DEFAULT_CONFIG, ConfigDef.Type.STRING,
-<<<<<<< HEAD
-            SCHEMA_REGISTRY_MOST_SPECIFIC_DEFAULT,
-            ConfigDef.Importance.HIGH,
-            RESPONSE_MEDIATYPE_DEFAULT_CONFIG_DOC
-        )
-        .define(KAFKASTORE_CONNECTION_URL_CONFIG, ConfigDef.Type.STRING, ConfigDef.Importance.HIGH,
-            KAFKASTORE_CONNECTION_URL_DOC
-        )
-        .define(KAFKASTORE_BOOTSTRAP_SERVERS_CONFIG, ConfigDef.Type.LIST, "",
-            ConfigDef.Importance.MEDIUM,
-            KAFKASTORE_BOOTSTRAP_SERVERS_DOC
-        )
-=======
                         SCHEMA_REGISTRY_MOST_SPECIFIC_DEFAULT,
                         ConfigDef.Importance.HIGH,
                         RESPONSE_MEDIATYPE_DEFAULT_CONFIG_DOC)
@@ -335,133 +317,100 @@
                 KAFKASTORE_BOOTSTRAP_SERVERS_DOC)
         .define(SCHEMAREGISTRY_CONNECTION_URL_CONFIG, ConfigDef.Type.STRING, "",
                 ConfigDef.Importance.MEDIUM, SCHEMAREGISTRY_CONNECTION_URL_DOC)
->>>>>>> 993d8e24
         .define(SCHEMAREGISTRY_ZK_NAMESPACE, ConfigDef.Type.STRING,
-            DEFAULT_SCHEMAREGISTRY_ZK_NAMESPACE,
-            ConfigDef.Importance.LOW, SCHEMAREGISTRY_ZK_NAMESPACE_DOC
-        )
+                DEFAULT_SCHEMAREGISTRY_ZK_NAMESPACE,
+                ConfigDef.Importance.LOW, SCHEMAREGISTRY_ZK_NAMESPACE_DOC)
         .define(KAFKASTORE_ZK_SESSION_TIMEOUT_MS_CONFIG, ConfigDef.Type.INT, 30000, atLeast(0),
-            ConfigDef.Importance.LOW, KAFKASTORE_ZK_SESSION_TIMEOUT_MS_DOC
-        )
+                ConfigDef.Importance.LOW, KAFKASTORE_ZK_SESSION_TIMEOUT_MS_DOC)
         .define(KAFKASTORE_TOPIC_CONFIG, ConfigDef.Type.STRING, DEFAULT_KAFKASTORE_TOPIC,
-            ConfigDef.Importance.HIGH, KAFKASTORE_TOPIC_DOC
-        )
+                ConfigDef.Importance.HIGH, KAFKASTORE_TOPIC_DOC)
         .define(KAFKASTORE_TOPIC_REPLICATION_FACTOR_CONFIG, ConfigDef.Type.INT,
-            DEFAULT_KAFKASTORE_TOPIC_REPLICATION_FACTOR,
-            ConfigDef.Importance.HIGH, KAFKASTORE_TOPIC_REPLICATION_FACTOR_DOC
-        )
+                DEFAULT_KAFKASTORE_TOPIC_REPLICATION_FACTOR,
+                ConfigDef.Importance.HIGH, KAFKASTORE_TOPIC_REPLICATION_FACTOR_DOC)
         .define(KAFKASTORE_INIT_TIMEOUT_CONFIG, ConfigDef.Type.INT, 60000, atLeast(0),
-            ConfigDef.Importance.MEDIUM, KAFKASTORE_INIT_TIMEOUT_DOC
-        )
+                ConfigDef.Importance.MEDIUM, KAFKASTORE_INIT_TIMEOUT_DOC)
         .define(KAFKASTORE_TIMEOUT_CONFIG, ConfigDef.Type.INT, 500, atLeast(0),
-            ConfigDef.Importance.MEDIUM, KAFKASTORE_TIMEOUT_DOC
-        )
+                ConfigDef.Importance.MEDIUM, KAFKASTORE_TIMEOUT_DOC)
         .define(HOST_NAME_CONFIG, ConfigDef.Type.STRING, getDefaultHost(),
-            ConfigDef.Importance.HIGH, HOST_DOC
-        )
+                ConfigDef.Importance.HIGH, HOST_DOC)
         .define(COMPATIBILITY_CONFIG, ConfigDef.Type.STRING, COMPATIBILITY_DEFAULT,
-            ConfigDef.Importance.HIGH, COMPATIBILITY_DOC
-        )
+                ConfigDef.Importance.HIGH, COMPATIBILITY_DOC)
         .define(ZOOKEEPER_SET_ACL_CONFIG, ConfigDef.Type.BOOLEAN, ZOOKEEPER_SET_ACL_DEFAULT,
-            ConfigDef.Importance.HIGH, ZOOKEEPER_SET_ACL_DOC
-        )
+                ConfigDef.Importance.HIGH, ZOOKEEPER_SET_ACL_DOC)
         .define(MASTER_ELIGIBILITY, ConfigDef.Type.BOOLEAN, DEFAULT_MASTER_ELIGIBILITY,
-            ConfigDef.Importance.MEDIUM, MASTER_ELIGIBILITY_DOC
-        )
+                ConfigDef.Importance.MEDIUM, MASTER_ELIGIBILITY_DOC)
         .defineOverride(METRICS_JMX_PREFIX_CONFIG, ConfigDef.Type.STRING,
-            METRICS_JMX_PREFIX_DEFAULT_OVERRIDE, ConfigDef.Importance.LOW,
-            METRICS_JMX_PREFIX_DOC
-        )
+                        METRICS_JMX_PREFIX_DEFAULT_OVERRIDE, ConfigDef.Importance.LOW,
+                        METRICS_JMX_PREFIX_DOC)
         .define(KAFKASTORE_SECURITY_PROTOCOL_CONFIG, ConfigDef.Type.STRING,
-            SecurityProtocol.PLAINTEXT.toString(), ConfigDef.Importance.MEDIUM,
-            KAFKASTORE_SECURITY_PROTOCOL_DOC
-        )
+                SecurityProtocol.PLAINTEXT.toString(), ConfigDef.Importance.MEDIUM,
+                KAFKASTORE_SECURITY_PROTOCOL_DOC)
         .define(KAFKASTORE_SSL_TRUSTSTORE_LOCATION_CONFIG, ConfigDef.Type.STRING,
-            "", ConfigDef.Importance.HIGH,
-            KAFKASTORE_SSL_TRUSTSTORE_LOCATION_DOC
-        )
+                "", ConfigDef.Importance.HIGH,
+                KAFKASTORE_SSL_TRUSTSTORE_LOCATION_DOC)
         .define(KAFKASTORE_SSL_TRUSTSTORE_PASSWORD_CONFIG, ConfigDef.Type.STRING,
-            "", ConfigDef.Importance.HIGH,
-            KAFKASTORE_SSL_TRUSTSTORE_PASSWORD_DOC
-        )
+                "", ConfigDef.Importance.HIGH,
+                KAFKASTORE_SSL_TRUSTSTORE_PASSWORD_DOC)
         .define(KAFKASTORE_SSL_TRUSTSTORE_TYPE_CONFIG, ConfigDef.Type.STRING,
-            "JKS", ConfigDef.Importance.MEDIUM,
-            KAFAKSTORE_SSL_TRUSTSTORE_TYPE_DOC
-        )
+                "JKS", ConfigDef.Importance.MEDIUM,
+                KAFAKSTORE_SSL_TRUSTSTORE_TYPE_DOC)
         .define(KAFKASTORE_SSL_TRUSTMANAGER_ALGORITHM_CONFIG, ConfigDef.Type.STRING,
-            "PKIX", ConfigDef.Importance.LOW,
-            KAFKASTORE_SSL_TRUSTMANAGER_ALGORITHM_DOC
-        )
+                "PKIX", ConfigDef.Importance.LOW,
+                KAFKASTORE_SSL_TRUSTMANAGER_ALGORITHM_DOC)
         .define(KAFKASTORE_SSL_KEYSTORE_LOCATION_CONFIG, ConfigDef.Type.STRING,
-            "", ConfigDef.Importance.HIGH,
-            KAFKASTORE_SSL_KEYSTORE_LOCATION_DOC
-        )
+                "", ConfigDef.Importance.HIGH,
+                KAFKASTORE_SSL_KEYSTORE_LOCATION_DOC)
         .define(KAFKASTORE_SSL_KEYSTORE_PASSWORD_CONFIG, ConfigDef.Type.STRING,
-            "", ConfigDef.Importance.HIGH,
-            KAFKASTORE_SSL_KEYSTORE_PASSWORD_DOC
-        )
+                "", ConfigDef.Importance.HIGH,
+                KAFKASTORE_SSL_KEYSTORE_PASSWORD_DOC)
         .define(KAFKASTORE_SSL_KEYSTORE_TYPE_CONFIG, ConfigDef.Type.STRING,
-            "JKS", ConfigDef.Importance.MEDIUM,
-            KAFAKSTORE_SSL_KEYSTORE_TYPE_DOC
-        )
+                "JKS", ConfigDef.Importance.MEDIUM,
+                KAFAKSTORE_SSL_KEYSTORE_TYPE_DOC)
         .define(KAFKASTORE_SSL_KEYMANAGER_ALGORITHM_CONFIG, ConfigDef.Type.STRING,
-            "SunX509", ConfigDef.Importance.LOW,
-            KAFKASTORE_SSL_KEYMANAGER_ALGORITHM_DOC
-        )
+                "SunX509", ConfigDef.Importance.LOW,
+                KAFKASTORE_SSL_KEYMANAGER_ALGORITHM_DOC)
         .define(KAFKASTORE_SSL_KEY_PASSWORD_CONFIG, ConfigDef.Type.STRING,
-            "", ConfigDef.Importance.HIGH,
-            KAFKASTORE_SSL_KEY_PASSWORD_DOC
-        )
+                "", ConfigDef.Importance.HIGH,
+                KAFKASTORE_SSL_KEY_PASSWORD_DOC)
         .define(KAFKASTORE_SSL_ENABLED_PROTOCOLS_CONFIG, ConfigDef.Type.STRING,
-            "TLSv1.2,TLSv1.1,TLSv1", ConfigDef.Importance.MEDIUM,
-            KAFAKSTORE_SSL_ENABLED_PROTOCOLS_DOC
-        )
+                "TLSv1.2,TLSv1.1,TLSv1", ConfigDef.Importance.MEDIUM,
+                KAFAKSTORE_SSL_ENABLED_PROTOCOLS_DOC)
         .define(KAFKASTORE_SSL_PROTOCOL_CONFIG, ConfigDef.Type.STRING,
-            "TLS", ConfigDef.Importance.MEDIUM,
-            KAFAKSTORE_SSL_PROTOCOL_DOC
-        )
+                "TLS", ConfigDef.Importance.MEDIUM,
+                KAFAKSTORE_SSL_PROTOCOL_DOC)
         .define(KAFKASTORE_SSL_PROVIDER_CONFIG, ConfigDef.Type.STRING,
-            "", ConfigDef.Importance.MEDIUM,
-            KAFAKSTORE_SSL_PROVIDER_DOC
-        )
+                "", ConfigDef.Importance.MEDIUM,
+                KAFAKSTORE_SSL_PROVIDER_DOC)
         .define(KAFKASTORE_SSL_CIPHER_SUITES_CONFIG, ConfigDef.Type.STRING,
-            "", ConfigDef.Importance.LOW,
-            KAFKASTORE_SSL_CIPHER_SUITES_DOC
-        )
+                "", ConfigDef.Importance.LOW,
+                KAFKASTORE_SSL_CIPHER_SUITES_DOC)
         .define(KAFKASTORE_SSL_ENDPOINT_IDENTIFICATION_ALGORITHM_CONFIG, ConfigDef.Type.STRING,
-            "", ConfigDef.Importance.LOW,
-            KAFKASTORE_SSL_ENDPOINT_IDENTIFICATION_ALGORITHM_DOC
-        )
+                "", ConfigDef.Importance.LOW,
+                KAFKASTORE_SSL_ENDPOINT_IDENTIFICATION_ALGORITHM_DOC)
         .define(KAFKASTORE_SASL_KERBEROS_SERVICE_NAME_CONFIG, ConfigDef.Type.STRING,
-            "", ConfigDef.Importance.MEDIUM,
-            KAFKASTORE_SASL_KERBEROS_SERVICE_NAME_DOC
-        )
+                "", ConfigDef.Importance.MEDIUM,
+                KAFKASTORE_SASL_KERBEROS_SERVICE_NAME_DOC)
         .define(KAFKASTORE_SASL_MECHANISM_CONFIG, ConfigDef.Type.STRING,
-            "GSSAPI", ConfigDef.Importance.MEDIUM,
-            KAFKASTORE_SASL_MECHANISM_DOC
-        )
+                "GSSAPI", ConfigDef.Importance.MEDIUM,
+                KAFKASTORE_SASL_MECHANISM_DOC)
         .define(KAFKASTORE_SASL_KERBEROS_KINIT_CMD_CONFIG, ConfigDef.Type.STRING,
-            "/usr/bin/kinit", ConfigDef.Importance.LOW,
-            KAFKASTORE_SASL_KERBEROS_KINIT_CMD_DOC
-        )
+                "/usr/bin/kinit", ConfigDef.Importance.LOW,
+                KAFKASTORE_SASL_KERBEROS_KINIT_CMD_DOC)
         .define(KAFKASTORE_SASL_KERBEROS_MIN_TIME_BEFORE_RELOGIN_CONFIG, ConfigDef.Type.LONG,
-            60000, ConfigDef.Importance.LOW,
-            KAFKASTORE_SASL_KERBEROS_MIN_TIME_BEFORE_RELOGIN_DOC
-        )
+                60000, ConfigDef.Importance.LOW,
+                KAFKASTORE_SASL_KERBEROS_MIN_TIME_BEFORE_RELOGIN_DOC)
         .define(KAFKASTORE_SASL_KERBEROS_TICKET_RENEW_JITTER_CONFIG, ConfigDef.Type.DOUBLE,
-            0.05, ConfigDef.Importance.LOW,
-            KAFKASTORE_SASL_KERBEROS_TICKET_RENEW_JITTER_DOC
-        )
+                0.05, ConfigDef.Importance.LOW,
+                KAFKASTORE_SASL_KERBEROS_TICKET_RENEW_JITTER_DOC)
         .define(KAFKASTORE_SASL_KERBEROS_TICKET_RENEW_WINDOW_FACTOR_CONFIG, ConfigDef.Type.DOUBLE,
-            0.8, ConfigDef.Importance.LOW,
-            KAFKASTORE_SASL_KERBEROS_TICKET_RENEW_WINDOW_FACTOR_DOC
-        )
+                0.8, ConfigDef.Importance.LOW,
+                KAFKASTORE_SASL_KERBEROS_TICKET_RENEW_WINDOW_FACTOR_DOC)
         .define(KAFKASTORE_GROUP_ID_CONFIG, ConfigDef.Type.STRING, "",
-            ConfigDef.Importance.LOW, KAFKASTORE_GROUP_ID_DOC
-        )
+                ConfigDef.Importance.LOW, KAFKASTORE_GROUP_ID_DOC)
         .define(SCHEMAREGISTRY_RESOURCE_EXTENSION_CONFIG, ConfigDef.Type.STRING, "",
             ConfigDef.Importance.LOW, SCHEMAREGISTRY_RESOURCE_EXTENSION_DOC
         );
+
   }
 
   private final AvroCompatibilityLevel compatibilityType;
@@ -492,10 +441,11 @@
     }
   }
 
-<<<<<<< HEAD
   public Properties getOriginalProperties() {
     return originalProperties;
-=======
+  }
+
+
   public AvroCompatibilityLevel compatibilityType() {
     return compatibilityType;
   }
@@ -511,7 +461,6 @@
                                 + SCHEMAREGISTRY_CONNECTION_URL_CONFIG);
     }
     return result;
->>>>>>> 993d8e24
   }
 
   public static void main(String[] args) {
